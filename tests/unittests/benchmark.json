{
  "time": {
<<<<<<< HEAD
    "initialize": 0.422,
    "run": 0.195
=======
    "initialize": 0.366,
    "run": 0.153
>>>>>>> 571000b2
  },
  "parameters": {
    "pop_size": 20000.0,
    "pop_type": "random",
    "n_days": 60
  }
}<|MERGE_RESOLUTION|>--- conflicted
+++ resolved
@@ -1,12 +1,7 @@
 {
   "time": {
-<<<<<<< HEAD
-    "initialize": 0.422,
-    "run": 0.195
-=======
     "initialize": 0.366,
     "run": 0.153
->>>>>>> 571000b2
   },
   "parameters": {
     "pop_size": 20000.0,
