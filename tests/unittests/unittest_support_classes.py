"""
Classes that provide test content for tests later,
and easier configuration of tests to make tests
easier to red.

Test implementation is agnostic to model implementation
by design.
"""

import unittest
import json
import os

from covasim import Sim, parameters

<<<<<<< HEAD
=======
from sciris import objdict

# traditional_get_default_prognoses = parameters.get_default_prognoses
#
# def get_default_prognoses_for_test(by_age=False):
#     if not by_age:
#         prog_pars = objdict(dict(
#             symp_prob = 1.0,
#             severe_prob = 1.0,
#             crit_prob = 1.0,
#             death_prob = 1.0
#         ))
#         return prog_pars
#     else:
#         return traditional_get_default_prognoses(by_age=by_age)
#
# parameters.get_default_prognoses = get_default_prognoses_for_test

>>>>>>> 00ba6a49

class TestProperties:
    class ParameterKeys:
        class SimulationKeys:
            number_agents = 'n'
            population_scaling_factor = 'scale'
            initial_infected_count = 'n_infected'
            start_day = 'start_day'
            number_simulated_days = 'n_days'
            random_seed = 'seed'
            verbose = 'verbose'
            enable_synthpops = 'usepopdata'
            time_limit = 'timelimit'
            # stopping_function = 'stop_func'
            pass

        class TransmissionKeys:
            beta = 'beta'
            asymptomatic_fraction = 'asym_prop'
            asymptomatic_transmission_multiplier = 'asym_factor'
            diagnosis_transmission_factor = 'diag_factor'
            contact_transmission_factor = 'cont_factor'
            contacts_per_agent = 'contacts'
            beta_population_specific = 'beta_pop'
            contacts_population_specific = 'contacts_pop'
            pass

        class ProgressionKeys:
            durations = "dur"
            param_1 = "par1"
            param_2 = "par2"

            class DurationKeys:
                exposed_to_infectious = 'exp2inf'
                infectious_to_symptomatic = 'inf2sym'
                infectious_asymptomatic_to_recovered = 'asym2rec'
                infectious_symptomatic_to_recovered = 'mild2rec'
                symptomatic_to_severe = 'sym2sev'
                severe_to_critical = 'sev2crit'
                aymptomatic_to_recovered = 'asym2rec'
                severe_to_recovered = 'sev2rec'
                critical_to_recovered = 'crit2rec'
                critical_to_death = 'crit2die'
                pass

            class ProbabilityKeys:
                inf_to_symptomatic_probability = 'rel_symp_prob'
                sym_to_severe_probability = 'rel_severe_prob'
                sev_to_critical_probability = 'rel_crit_prob'
                crt_to_death_probability = 'rel_death_prob'
                use_progression_by_age = 'prog_by_age'
            pass

        class DiagnosticTestingKeys:
            number_daily_tests = 'daily_tests'
            daily_test_sensitivity = 'sensitivity'
            symptomatic_testing_multiplier = 'sympt_test'
            contacttrace_testing_multiplier = 'trace_test'
            pass

        class NOPE_MortalityKeys:
            time_to_death = 'timetodie'
            time_to_death_std = 'timetodie_std'
            prob_severe_death = 'default_death_prob'
            prob_symptomatic_severe = 'default_severe_prob'
            prob_infected_symptomatic = 'default_symp_prob'
            pass
        pass

    class SpecializedSimulations:
        class Microsim:
            n = 10
            n_infected = 1
            contacts = 2
            n_days = 10
            pass
        class Hightransmission:
            n = 500
            n_infected = 10
            n_days = 30
            contacts = 3
            beta = 0.4
            serial = 2
            # serial_std = 0.5
            dur = 3
            pass
        class HighMortality:
            n = 1000
            cfr_by_age = False
            default_cfr = 0.2
            timetodie = 6
            # timetodie_std = 2
        pass

    class ResultsDataKeys:
        deaths_cumulative = 'cum_deaths'
        deaths_daily = 'new_deaths'
        diagnoses_cumulative = 'cum_diagnosed'
        diagnoses_at_timestep = 'diagnoses'
        diagnostics_at_timestep = 'tests'
        diagnostics_cumulative = 'cum_tested'
        exposed_cumulative = 'cum_exposed'
        exposed_at_timestep = 'n_exposed'
        susceptible_at_timestep = 'n_susceptible'
        infectious_at_timestep = 'n_infectious'
        symptomatic_at_timestep = 'n_symptomatic'
        recovered_at_timestep = 'new_recoveries'
        recovered_cumulative = 'cum_recoveries'
        infections_at_timestep = 'new_infections'
        GUESS_doubling_time_at_timestep = 'doubling_time'
        GUESS_r_effective_at_timestep = 'r_eff'

    pass


DurationKeys = TestProperties.ParameterKeys.ProgressionKeys.DurationKeys


class CovaSimTest(unittest.TestCase):
    def setUp(self):
        self.is_debugging = False

        self.simulation_parameters = None
        self.sim = None
        self.simulation_result = None
        self.expected_result_filename = f"DEBUG_{self.id()}.json"
        if os.path.isfile(self.expected_result_filename):
            os.unlink(self.expected_result_filename)
        pass

    def tearDown(self):
        if not self.is_debugging:
            if os.path.isfile(self.expected_result_filename):
                os.unlink(self.expected_result_filename)
        pass

    # region configuration methods
    def set_simulation_parameters(self, params_dict=None):
        """
        Overrides all of the default sim parameters
        with the ones in the dictionary
        Args:
            params_dict: keys are param names, values are expected values to use

        Returns:
            None, sets self.simulation_params

        """
        if not self.simulation_parameters:
            self.simulation_parameters = parameters.make_pars()
        if params_dict:
            self.simulation_parameters.update(params_dict)
        pass

    def set_simulation_prognosis_probability(self, params_dict):
        ProbKeys = TestProperties.ParameterKeys.ProgressionKeys.ProbabilityKeys
        supported_probabilities = [
            ProbKeys.inf_to_symptomatic_probability,
            ProbKeys.sym_to_severe_probability,
            ProbKeys.sev_to_critical_probability,
            ProbKeys.crt_to_death_probability
        ]
        for k in params_dict:
            if k not in supported_probabilities:
                raise KeyError(f"Key {k} not found in {supported_probabilities}.")
        if not self.simulation_parameters:
            self.set_simulation_parameters()
            pass
        for k in params_dict:
            expected_prob = params_dict[k]
            self.simulation_parameters['prognoses'][k][0] = expected_prob
            pass
        pass

    def set_duration_distribution_parameters(self, duration_in_question,
                                             par1, par2):
        if not self.simulation_parameters:
            self.set_simulation_parameters()
            pass
        duration_node = self.simulation_parameters["dur"]
        duration_node[duration_in_question] = {
            "dist": "normal",
            "par1": par1,
            "par2": par2
        }
        params_dict = {
            "dur": duration_node
        }
        self.set_simulation_parameters(params_dict=params_dict)


    def run_sim(self, params_dict=None, write_results_json=True):
        if not self.simulation_parameters or params_dict: # If we need one, or have one here
            self.set_simulation_parameters(params_dict=params_dict)
            pass
        self.sim = Sim(pars=self.simulation_parameters,
                       datafile=None)
        self.sim.run(verbose=0)
        self.simulation_result = self.sim.to_json(tostring=False)
        if write_results_json:
            with open(self.expected_result_filename, 'w') as outfile:
                json.dump(self.simulation_result, outfile, indent=4, sort_keys=True)
        pass
    # endregion

    # region simulation results support
    def get_full_result_channel(self, channel):
        result_data = self.simulation_result["results"][channel]
        return result_data

    def get_day_zero_channel_value(self, channel=TestProperties.ResultsDataKeys.susceptible_at_timestep):
        """

        Args:
            channel: timeseries channel to report ('n_susceptible')

        Returns: day zero value for channel

        """
        result_data = self.get_full_result_channel(channel=channel)
        return result_data[0]

    def get_day_final_channel_value(self, channel):
        channel = self.get_full_result_channel(channel=channel)
        return channel[-1]
    # endregion

    # region specialized simulation methods
    def set_microsim(self):
        Simkeys = TestProperties.ParameterKeys.SimulationKeys
        Transkeys = TestProperties.ParameterKeys.TransmissionKeys
        Micro = TestProperties.SpecializedSimulations.Microsim
        microsim_parameters = {
            Simkeys.number_agents : Micro.n,
            Simkeys.initial_infected_count: Micro.n_infected,
            Simkeys.number_simulated_days: Micro.n_days,
            Transkeys.contacts_per_agent: Micro.contacts
        }
        self.set_simulation_parameters(microsim_parameters)
        pass

    def set_everyone_infected(self, agent_count=1000):
        Simkeys = TestProperties.ParameterKeys.SimulationKeys
        everyone_infected = {
            Simkeys.number_agents: agent_count,
            Simkeys.initial_infected_count: agent_count
        }
        self.set_simulation_parameters(params_dict=everyone_infected)
        pass

    DurationKeys = TestProperties.ParameterKeys.ProgressionKeys.DurationKeys

    def set_everyone_infectious_same_day(self, num_agents, days_to_infectious=1, num_days=60):
        """
        Args:
            num_agents: number of agents to create and infect
            days_to_infectious: days until all agents are infectious (1)
            num_days: days to simulate (60)
        """
        self.set_everyone_infected(agent_count=num_agents)
        prob_dict = {
            TestProperties.ParameterKeys.ProgressionKeys.ProbabilityKeys.inf_to_symptomatic_probability: 0
        }
        self.set_simulation_prognosis_probability(prob_dict)
        test_config = {
            TestProperties.ParameterKeys.SimulationKeys.number_simulated_days: num_days,
            TestProperties.ParameterKeys.ProgressionKeys.ProbabilityKeys.use_progression_by_age: False
            }
        self.set_duration_distribution_parameters(
            duration_in_question=DurationKeys.exposed_to_infectious,
            par1=days_to_infectious,
            par2=0
        )
        self.set_simulation_parameters(params_dict=test_config)
        pass

    def set_everyone_symptomatic(self, num_agents, constant_delay:int=None):
        """
        Cause all agents in the simulation to begin infected
        And proceed to symptomatic (but not severe or death)
        Args:
            num_agents: Number of agents to begin with
        """
        self.set_everyone_infectious_same_day(num_agents=num_agents,
                                              days_to_infectious=0)
        prob_dict = {
            TestProperties.ParameterKeys.ProgressionKeys.ProbabilityKeys.inf_to_symptomatic_probability: 1.0,
            TestProperties.ParameterKeys.ProgressionKeys.ProbabilityKeys.sym_to_severe_probability: 0
        }
        self.set_simulation_prognosis_probability(prob_dict)
        if constant_delay is not None:
            self.set_duration_distribution_parameters(
                duration_in_question=DurationKeys.infectious_to_symptomatic,
                par1=constant_delay,
                par2=0
            )
        pass

    def set_everyone_is_going_to_die(self, num_agents):
        """
        Cause all agents in the simulation to begin infected and die.
        Args:
            num_agents: Number of agents to simulate
        """
        ProbKeys = TestProperties.ParameterKeys.ProgressionKeys.ProbabilityKeys
        self.set_everyone_infectious_same_day(num_agents=num_agents)
        prob_dict = {
            ProbKeys.inf_to_symptomatic_probability: 1,
            ProbKeys.sym_to_severe_probability: 1,
            ProbKeys.sev_to_critical_probability: 1,
            ProbKeys.crt_to_death_probability: 1
        }
        self.set_simulation_prognosis_probability(prob_dict)
        everyone_dying_config = {
            ProbKeys.use_progression_by_age: False
        }
        self.set_simulation_parameters(params_dict=everyone_dying_config)
        pass

    def set_everyone_severe(self, num_agents, constant_delay:int=None):
        self.set_everyone_symptomatic(num_agents=num_agents, constant_delay=constant_delay)
        prob_dict = {
            TestProperties.ParameterKeys.ProgressionKeys.ProbabilityKeys.sym_to_severe_probability: 1.0,
            TestProperties.ParameterKeys.ProgressionKeys.ProbabilityKeys.sev_to_critical_probability: 0.0
        }
        self.set_simulation_prognosis_probability(prob_dict)
        if constant_delay is not None:
            self.set_duration_distribution_parameters(
                duration_in_question=DurationKeys.symptomatic_to_severe,
                par1=constant_delay,
                par2=0
            )
        pass

    def set_everyone_critical(self, num_agents, constant_delay:int=None):
        """
        Causes all agents to become critically ill day 1
        """
        self.set_everyone_severe(num_agents=num_agents, constant_delay=constant_delay)
        prob_dict = {
            TestProperties.ParameterKeys.ProgressionKeys.ProbabilityKeys.sev_to_critical_probability: 1.0,
            TestProperties.ParameterKeys.ProgressionKeys.ProbabilityKeys.crt_to_death_probability: 0.0
        }
        self.set_simulation_prognosis_probability(prob_dict)
        if constant_delay is not None:
            self.set_duration_distribution_parameters(
                duration_in_question=DurationKeys.severe_to_critical,
                par1=constant_delay,
                par2=0
            )
        pass


    def set_smallpop_hightransmission(self):
        """
        Creates a small population with lots of transmission
        """
        Simkeys = TestProperties.ParameterKeys.SimulationKeys
        Transkeys = TestProperties.ParameterKeys.TransmissionKeys
        Progkeys = TestProperties.ParameterKeys.ProgressionKeys
        Hightrans = TestProperties.SpecializedSimulations.Hightransmission
        hightrans_parameters = {
            Simkeys.number_agents : Hightrans.n,
            Simkeys.initial_infected_count: Hightrans.n_infected,
            Simkeys.number_simulated_days: Hightrans.n_days,
            Transkeys.contacts_per_agent: Hightrans.contacts,
            Transkeys.beta : Hightrans.beta
        }
        self.set_simulation_parameters(hightrans_parameters)
        pass

    # endregion
    pass




class TestSupportTests(CovaSimTest):
    def test_run_vanilla_simulation(self):
        """
        Runs an uninteresting but predictable
        simulation, makes sure that results
        are created and json parsable
        """
        self.assertIsNone(self.sim)
        self.run_sim()
        json_file_found = os.path.isfile(self.expected_result_filename)
        self.assertTrue(json_file_found, msg=f"Expected {self.expected_result_filename} to be found.")
    pass

    def test_run_microsim(self):
        """
        Runs a super short simulation
        Verifies that the microsim parameters were created and honored
        """
        self.assertIsNone(self.simulation_parameters)
        self.assertIsNone(self.sim)
        self.set_microsim()
        self.run_sim()
        result_data = self.simulation_result["results"]
        resultKeys = TestProperties.ResultsDataKeys
        microsimParams = TestProperties.SpecializedSimulations.Microsim
        self.assertEqual(len(result_data[resultKeys.recovered_at_timestep]),
                         microsimParams.n + 1)
        self.assertEqual(result_data[resultKeys.exposed_at_timestep][0],
                         microsimParams.n_infected)
        pass

    def test_everyone_infected(self):
        """
        All agents start infected
        """
        self.is_debugging = True

        total_agents = 500
        self.set_everyone_infected(agent_count=total_agents)
        self.run_sim()
        exposed_channel = TestProperties.ResultsDataKeys.exposed_at_timestep
        day_0_exposed = self.get_day_zero_channel_value(exposed_channel)
        self.assertEqual(day_0_exposed, total_agents)
        pass

    def test_run_small_hightransmission_sim(self):
        """
        Runs a small simulation with lots of transmission
        Verifies that there are lots of infections in
        a short time.
        """
        self.is_debugging = True
        self.assertIsNone(self.simulation_parameters)
        self.assertIsNone(self.sim)
        self.set_smallpop_hightransmission()
        self.run_sim()

        self.assertIsNotNone(self.sim)
        self.assertIsNotNone(self.simulation_parameters)
        exposed_today_channel = self.get_full_result_channel(
            TestProperties.ResultsDataKeys.exposed_at_timestep
        )
        prev_exposed = exposed_today_channel[0]
        for t in range(1, 10):
            today_exposed = exposed_today_channel[t]
            self.assertGreaterEqual(today_exposed, prev_exposed,
                                    msg=f"The first 10 days should have increasing"
                                        f" exposure counts. At time {t}: {today_exposed} at"
                                        f" {t-1}: {prev_exposed}.")
            prev_exposed = today_exposed
            pass
        infections_channel = self.get_full_result_channel(
            TestProperties.ResultsDataKeys.infections_at_timestep
        )
        self.assertGreaterEqual(sum(infections_channel), 150,
                                msg=f"Should have at least 150 infections")
        pass
    pass


<|MERGE_RESOLUTION|>--- conflicted
+++ resolved
@@ -13,27 +13,7 @@
 
 from covasim import Sim, parameters
 
-<<<<<<< HEAD
-=======
-from sciris import objdict
-
-# traditional_get_default_prognoses = parameters.get_default_prognoses
-#
-# def get_default_prognoses_for_test(by_age=False):
-#     if not by_age:
-#         prog_pars = objdict(dict(
-#             symp_prob = 1.0,
-#             severe_prob = 1.0,
-#             crit_prob = 1.0,
-#             death_prob = 1.0
-#         ))
-#         return prog_pars
-#     else:
-#         return traditional_get_default_prognoses(by_age=by_age)
-#
-# parameters.get_default_prognoses = get_default_prognoses_for_test
-
->>>>>>> 00ba6a49
+
 
 class TestProperties:
     class ParameterKeys:
