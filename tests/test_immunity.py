'''
Tests for immune waning, variants, and vaccine intervention.
'''

#%% Imports and settings
import sciris as sc
import covasim as cv
import pandas as pd
import pylab as pl
import numpy as np

do_plot = 1
cv.options.set(interactive=False) # Assume not running interactively

# Shared parameters across simulations
base_pars = dict(
    pop_size = 1e3,
    verbose  = -1,
)


#%% Define the tests

def test_states():
    ''' Test state consistency against state_diagram.xlsx '''

    filename = 'state_diagram.xlsx'
    sheets   = ['Without waning', 'With waning']
    indexcol = 'In ↓ you can be →'

    # Load state diagram
    dfs = sc.odict()
    for sheet in sheets:
        dfs[sheet] = pd.read_excel(filename, sheet_name=sheet)
        dfs[sheet] = dfs[sheet].set_index(indexcol)

    # Create and run simulation
    for use_waning in [False, True]:
        sc.heading(f'Testing state consistency with waning = {use_waning}')
        df = dfs[use_waning] # Different states are possible with or without waning

        # Parameters chosen to be midway through the sim so as few states as possible are empty
        pars = dict(
            pop_size = 1e3,
            pop_infected = 20,
            n_days = 70,
            use_waning = use_waning,
            verbose = 0,
            interventions = [
                cv.test_prob(symp_prob=0.4, asymp_prob=0.01),
                cv.contact_tracing(trace_probs=0.1),
                cv.simple_vaccine(days=60, prob=0.1)
            ]
        )
        sim = cv.Sim(pars).run()
        ppl = sim.people

        # Check states
        errormsg = ''
        states = df.columns.values.tolist()
        for s1 in states:
            for s2 in states:
                if s1 != s2:
                    relation = df.loc[s1, s2] # e.g. df.loc['susceptible', 'exposed']
                    print(f'Checking {s1:13s} → {s2:13s} = {relation:2n} ... ', end='')
                    inds     = cv.true(ppl[s1])
                    n_inds   = len(inds)
                    vals2    = ppl[s2][inds]
                    is_true  = cv.true(vals2)
                    is_false = cv.false(vals2)
                    n_true   = len(is_true)
                    n_false  = len(is_false)
                    if relation == 1 and n_true != n_inds:
                        errormsg = f'Being {s1}=True implies {s2}=True, but only {n_true}/{n_inds} people are'
                        print(f'× {n_true}/{n_inds} error!')
                    elif relation == -1 and n_false != n_inds:
                        errormsg = f'Being {s1}=True implies {s2}=False, but only {n_false}/{n_inds} people are'
                        print(f'× {n_false}/{n_inds} error!')
                    else:
                        print(f'✓ {n_true}/{n_inds}')
                    if errormsg:
                        raise RuntimeError(errormsg)

    return


def test_waning(do_plot=False):
    sc.heading('Testing with and without waning')
    msims = dict()

    for rescale in [0, 1]:
        print(f'Checking with rescale = {rescale}...')

        # Define parameters specific to this test
        pars = dict(
            n_days    = 90,
            beta      = 0.01,
        )

        # Optionally include rescaling
        if rescale:
            pars.update(
                pop_scale      = 10,
                rescale_factor = 2.0, # Use a large rescale factor to make differences more obvious
            )

        # Run the simulations and pull out the results
        s0 = cv.Sim(base_pars, **pars, use_waning=False, label='No waning').run()
        s1 = cv.Sim(base_pars, **pars, use_waning=True, label='With waning').run()
        res0 = s0.summary
        res1 = s1.summary
        msim = cv.MultiSim([s0,s1])
        msims[rescale] = msim

        # Check results
        for key in ['n_susceptible', 'cum_infections', 'cum_reinfections', 'pop_nabs', 'pop_protection', 'pop_symp_protection']:
            v0 = res0[key]
            v1 = res1[key]
            print(f'Checking {key:20s} ... ', end='')
            assert v1 > v0, f'Expected {key} to be higher with waning ({v1}) than without ({v0})'
            print(f'✓ ({v1} > {v0})')

        # Optionally plot
        if do_plot:
            msim.plot('overview-variant', rotation=30)

    return msims


def test_variants(do_plot=False):
    sc.heading('Testing variants...')

    b117 = cv.variant('b117',         days=10, n_imports=20)
    p1   = cv.variant('sa variant',   days=20, n_imports=20)
    cust = cv.variant(label='Custom', days=40, n_imports=20, variant={'rel_beta': 2, 'rel_symp_prob': 1.6})
    sim  = cv.Sim(base_pars, use_waning=True, variants=[b117, p1, cust])
    sim.run()

    if do_plot:
        sim.plot('overview-variant')

    return sim


def test_vaccines(do_plot=False):
    sc.heading('Testing vaccines...')

    p1 = cv.variant('sa variant',   days=20, n_imports=20)
    pfizer = cv.vaccinate(vaccine='pfizer', days=30)
    sim  = cv.Sim(base_pars, use_waning=True, variants=p1, interventions=pfizer)
    sim.run()

    if do_plot:
        sim.plot('overview-variant')

    return sim


def test_vaccines_sequential(do_plot=False):
    sc.heading('Testing sequential vaccine...')

    p1 = cv.strain('sa variant',   days=20, n_imports=20)
    def age_sequence(people): return np.argsort(-people.age)

    # TODO - add verification that coverage is increasing in the right people at the right time
    # (maybe via a custom analyzer? maybe implement as a standard analyzer? or maybe age_histogram already does it?)

    n_doses = []
    pfizer = cv.vaccinate_sequential(vaccine='pfizer', sequence=age_sequence, doses_per_day=lambda sim: sim.t)
    sim  = cv.Sim(base_pars, rescale=False, use_waning=True, strains=p1, interventions=pfizer, analyzers=lambda sim: n_doses.append(sim.people.vaccinations.copy()))
    sim.run()

    n_doses = np.array(n_doses)

    if do_plot:
        fully_vaccinated = (n_doses == 2).sum(axis=1)
        first_dose = (n_doses == 1).sum(axis=1)
        pl.stackplot(sim.tvec, first_dose, fully_vaccinated)

        # Stacked bars by 10 year age

        # At the end of the simulation
        df = pd.DataFrame(n_doses.T)
        df['age_bin'] = np.digitize(sim.people.age,np.arange(0,100,10))
        df['fully_vaccinated'] = df[60]==2
        df['first_dose'] = df[60]==1
        df['unvaccinated'] = df[60]==0
        out = df.groupby('age_bin').sum()
        out[["unvaccinated", "first_dose","fully_vaccinated"]].plot(kind="bar", stacked=True)

        # Part-way through the simulation
        df = pd.DataFrame(n_doses.T)
        df['age_bin'] = np.digitize(sim.people.age,np.arange(0,100,10))
        df['fully_vaccinated'] = df[40]==2
        df['first_dose'] = df[40]==1
        df['unvaccinated'] = df[40]==0
        out = df.groupby('age_bin').sum()
        out[["unvaccinated", "first_dose","fully_vaccinated"]].plot(kind="bar", stacked=True)

    return sim


def test_decays(do_plot=False):
    sc.heading('Testing decay parameters...')

    n = 300
    x = pl.arange(n)

    pars = sc.objdict(
        nab_decay = dict(
            func = cv.immunity.nab_decay,
            length = n,
            decay_rate1 = 0.05,
            decay_time1= 100,
            decay_rate2 = 0.002,
        ),

        exp_decay = dict(
            func = cv.immunity.exp_decay,
            length = n,
            init_val = 0.8,
            half_life= 100,
            delay = 20,
        ),

        linear_decay = dict(
            func = cv.immunity.linear_decay,
            length = n,
            init_val = 0.8,
            slope = 0.01,
        ),

        linear_growth = dict(
            func = cv.immunity.linear_growth,
            length = n,
            slope = 0.01,
        ),
    )

    # Calculate all the delays
    res = sc.objdict()
    for key,par in pars.items():
        func = par.pop('func')
        res[key] = func(**par)

    if do_plot:
        pl.figure(figsize=(12,8))
        for key,y in res.items():
            pl.semilogy(x, y, label=key, lw=3, alpha=0.7)
        pl.legend()
        pl.show()

    res.x = x

    return res


#%% Run as a script
if __name__ == '__main__':

    # Start timing and optionally enable interactive plotting
    cv.options.set(interactive=do_plot)
    T = sc.tic()

<<<<<<< HEAD
    # sim1   = test_states()
    # msims1 = test_waning(do_plot=do_plot)
    # sim2   = test_strains(do_plot=do_plot)
    # sim3   = test_vaccines(do_plot=do_plot)
    sim4   = test_vaccines_sequential(do_plot=do_plot)

    # res    = test_decays(do_plot=do_plot)
=======
    sim1   = test_states()
    msims1 = test_waning(do_plot=do_plot)
    sim2   = test_variants(do_plot=do_plot)
    sim3   = test_vaccines(do_plot=do_plot)
    res    = test_decays(do_plot=do_plot)
>>>>>>> 369013c7

    sc.toc(T)
    print('Done.')<|MERGE_RESOLUTION|>--- conflicted
+++ resolved
@@ -262,21 +262,14 @@
     cv.options.set(interactive=do_plot)
     T = sc.tic()
 
-<<<<<<< HEAD
-    # sim1   = test_states()
-    # msims1 = test_waning(do_plot=do_plot)
-    # sim2   = test_strains(do_plot=do_plot)
-    # sim3   = test_vaccines(do_plot=do_plot)
-    sim4   = test_vaccines_sequential(do_plot=do_plot)
-
-    # res    = test_decays(do_plot=do_plot)
-=======
     sim1   = test_states()
     msims1 = test_waning(do_plot=do_plot)
     sim2   = test_variants(do_plot=do_plot)
     sim3   = test_vaccines(do_plot=do_plot)
     res    = test_decays(do_plot=do_plot)
->>>>>>> 369013c7
+
+    sim4   = test_vaccines_sequential(do_plot=do_plot)
+
 
     sc.toc(T)
     print('Done.')