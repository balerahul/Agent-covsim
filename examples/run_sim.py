'''
Simple script for running the Covid-19 agent-based model
'''

print('Importing...')
import sciris as sc
import covasim as cv

print('Configuring...')

# Run options
do_plot = 1
do_save = 0
do_show = 1
verbose = 1
interv  = 0

# Set filename if saving
version  = 'v0'
date     = '2020apr05'
folder   = 'results'
basename = f'{folder}/covasim_run_{date}_{version}'
fig_path = f'{basename}.png'

<<<<<<< HEAD
print('Making sim...')
sc.tic()
sim = cv.Sim()
sim.set_seed(seed)
sim['n_days'] = 60
=======
# Configure the sim -- can also just use a normal dictionary
pars = sc.objdict(
    n           = 20000, # Population size
    n_infected  = 1,    # Number of initial infections
    n_days      = 180,   # Number of days to simulate
    prog_by_age = 1,    # Use age-specific mortality etc.
    usepopdata  = 1,    # Use realistic population structure (requires synthpops)
    seed        = 1,    # Random seed
    )

# Optionally add an intervention
>>>>>>> adc95ec5
if interv:
    pars.interventions = cv.change_beta(days=45, changes=0.5) # Optionally add an intervention

print('Making sim...')
sim = cv.Sim(pars=pars)

print('Running...')
sim.run(verbose=verbose)

if do_plot:
    print('Plotting...')
    fig = sim.plot(do_save=do_save, do_show=do_show, fig_path=fig_path)









<|MERGE_RESOLUTION|>--- conflicted
+++ resolved
@@ -22,25 +22,15 @@
 basename = f'{folder}/covasim_run_{date}_{version}'
 fig_path = f'{basename}.png'
 
-<<<<<<< HEAD
-print('Making sim...')
-sc.tic()
-sim = cv.Sim()
-sim.set_seed(seed)
-sim['n_days'] = 60
-=======
 # Configure the sim -- can also just use a normal dictionary
 pars = sc.objdict(
     n           = 20000, # Population size
     n_infected  = 1,    # Number of initial infections
     n_days      = 180,   # Number of days to simulate
-    prog_by_age = 1,    # Use age-specific mortality etc.
-    usepopdata  = 1,    # Use realistic population structure (requires synthpops)
     seed        = 1,    # Random seed
     )
 
 # Optionally add an intervention
->>>>>>> adc95ec5
 if interv:
     pars.interventions = cv.change_beta(days=45, changes=0.5) # Optionally add an intervention
 
