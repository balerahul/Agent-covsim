import os
import runpy
from setuptools import setup, find_packages

# Load requirements from txt file
with open('requirements.txt') as f:
    requirements = f.read().splitlines()

# Get version
cwd = os.path.abspath(os.path.dirname(__file__))
versionpath = os.path.join(cwd, 'covasim', 'cova_base', 'version.py')
version = runpy.run_path(versionpath)['__version__']

CLASSIFIERS = [
    "Environment :: Console",
    "Intended Audience :: Science/Research",
    "License :: OSI Approved :: GPLv3",
    "Operating System :: OS Independent",
    "Programming Language :: Python",
    "Topic :: Software Development :: Libraries :: Python Modules",
    "Development Status :: 1",
    "Programming Language :: Python :: 3.7",
]

setup(
    name="covasim",
    version=version,
    author="Cliff Kerr, Romesh Abeysuriya, Robyn Stuart, Dina Mistry, Mike Famulare, Daniel Klein",
    author_email="covid@idmod.org",
    description="Covid-19 agent-based model model",
    keywords=["Covid-19", "coronavirus", "cruise ship", "Diamond Princess", "Seattle", "agent-based model"],
    platforms=["OS Independent"],
    classifiers=CLASSIFIERS,
    packages=find_packages(),
    include_package_data=True,
<<<<<<< HEAD
    install_requires=requirements
=======
    install_requires=[
        "matplotlib>=2.2.2",
        "numpy>=1.10.1",
        "scipy>=1.2.0",
        "sciris>=0.15.8",
        "scirisweb>=0.15.0",
        "pandas",
        "numba",
        "gunicorn",
        "plotly_express",
        "covid_healthsystems",
		# "parestlib>=0.3",
    ],
>>>>>>> 135a21db
)<|MERGE_RESOLUTION|>--- conflicted
+++ resolved
@@ -33,9 +33,6 @@
     classifiers=CLASSIFIERS,
     packages=find_packages(),
     include_package_data=True,
-<<<<<<< HEAD
-    install_requires=requirements
-=======
     install_requires=[
         "matplotlib>=2.2.2",
         "numpy>=1.10.1",
@@ -46,8 +43,6 @@
         "numba",
         "gunicorn",
         "plotly_express",
-        "covid_healthsystems",
 		# "parestlib>=0.3",
     ],
->>>>>>> 135a21db
 )