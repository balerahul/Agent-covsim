--- conflicted
+++ resolved
@@ -42,15 +42,11 @@
     # Basic disease transmission
     pars['beta']         = 0.015 # Beta per symptomatic contact; absolute
     pars['use_layers']   = use_layers # Whether or not to use different contact layers
-<<<<<<< HEAD
     pars['contacts']     = None # The number of contacts per layer
     pars['beta_layers']  = None # Transmissibility per layer
+    pars['n_imports']    = 0 # Average daily number of imported cases (actual number is drawn from Poisson distribution)
     pars['viral_distro'] = {'dist':'constant'} # The time varying viral load (transmissibility)
-=======
-    pars['contacts']     = None # The number of contacts per layer; set below
-    pars['beta_layer']  = None # Transmissibility per layer
-    pars['n_imports']    = 0 # Average daily number of imported cases (actual number is drawn from Poisson distribution)
->>>>>>> 66705adf
+
 
     # Efficacy of protection measures
     pars['asymp_factor'] = 0.8 # Multiply beta by this factor for asymptomatic cases
