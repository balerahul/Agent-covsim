--- conflicted
+++ resolved
@@ -39,15 +39,9 @@
                                'exposed', 'infectious', 'symptomatic', 'severe', 'critical', # Gradations of exposure and disease
                                'tested', 'diagnosed',                                        # Testing
                                'recovered', 'dead',                                          # Possible resolutions
-<<<<<<< HEAD
                                'known_contact', 'quarantined']                               # Whether they know a confirmed case, whether they're quarantined
 
     # Basic disease transmission
-=======
-                               'known_contact']                                              # Whether they know a confirmed case
-
-    # Disease transmission
->>>>>>> 32e47d06
     pars['beta']         = 0.015 # Beta per symptomatic contact; absolute
     pars['contacts']     = {'h': 4,   's': 10,  'w': 10,  'c': 20} # Number of contacts per person per day, estimated
     pars['beta_layers']  = {'h': 1.7, 's': 0.8, 'w': 0.8, 'c': 0.3} # Per-population beta weights; relative
@@ -56,8 +50,8 @@
     pars['asymp_factor']        = 0.8 # Multiply beta by this factor for asymptomatic cases
     pars['diag_factor']         = 0.0 # Multiply beta by this factor for diganosed cases -- baseline assumes complete isolation
     pars['quar_trans_factor']   = {'h': 0.8, 's': 0.0, 'w': 0.0, 'c': 0.05} # Multiply beta by this factor for people who know they've been in contact with a positive, even if they haven't been diagnosed yet
-    pars['quar_acq_factor']     = 0.0 # Probability that susceptibles will isolate if they know they've been in contact with a positive - baseline is no isolation
-    pars['quarantine_period']   = 14 # Number of days to quarantine for -- TODO, should this be drawn from distribution, or fixed since it's policy?
+    pars['quar_acq_factor']     = 0.0 # Acquisition multiplier on exposure for quarantined individual
+    pars['quar_period']         = 14  # Number of days to quarantine for -- TODO, should this be drawn from distribution, or fixed since it's policy?
 
     # Duration parameters: time for disease progression
     pars['dur'] = dict()
