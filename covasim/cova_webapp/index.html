<!DOCTYPE html>
<html lang="en">


<!-- HEADER -->
<head>

<<<<<<< HEAD
  <!-- Bootstrap boilerplate -->
  <meta charset="utf-8"/>
  <meta name="viewport" content="width=device-width, initial-scale=1, shrink-to-fit=no"/>
  <meta http-equiv="content-type" content="text/html; charset=UTF-8"/>

  <link type="text/css" rel="stylesheet" href="https://unpkg.com/bootstrap/dist/css/bootstrap.min.css"/>
  <link type="text/css" rel="stylesheet" href="https://unpkg.com/bootstrap-vue@latest/dist/bootstrap-vue.css"/>
  <link type="text/css" rel="stylesheet" href="assets/themify-icons.css"/>

  <script src="https://polyfill.io/v3/polyfill.min.js?features=es2015%2CIntersectionObserver"></script>
  <script src="https://unpkg.com/vue@latest/dist/vue.js"></script>
  <script src="https://unpkg.com/bootstrap-vue@latest/dist/bootstrap-vue.js"></script>

  <script src="assets/plotly-latest.min.js"></script> <!-- https://d3js.org/d3.v5.min.js -->


  <link href="https://fonts.googleapis.com/css?family=Quicksand&display=swap" rel="stylesheet">  <!-- Avenir is not available -->

  <!-- Customization -->
  <title>COVASim</title>
  <link rel="icon" href="data:;base64,iVBORw0KGgo="> <!-- Remove favicon.ico 404 -->
  <script src="assets/d3.v5.min.js"></script> <!-- Was http://thekerrlab.com/tmp/d3.v5.min.js -->
  <script src="assets/mpld3.v0.4.1.min.js"></script> <!-- Was http://thekerrlab.com/tmp/mpld3.v0.4.1.min.js -->
  <script src="assets/sciris-js.js"></script> <!-- Was https://unpkg.com/sciris-js/dist/sciris-js.js -->
  <script src="assets/plotly-latest.min.js"></script> <!-- https://d3js.org/d3.v5.min.js -->

  <!-- Define styles -->
  <style>
    .app {
      padding: 20px;
      text-align: left;
      display: flex;
      flex-direction: row;
      background: rgb(204, 104, 104);
      background: linear-gradient(270deg, rgba(204, 204, 204, 0.5) 0%, rgba(200, 100, 100, 0.5) 35%, rgba(223, 250, 255, 0.5) 100%);
      height: 100vh !important;
      font-family: 'Quicksand', sans-serif;
    }

    .header_container {
      display: flex;
      flex-direction: row;
      justify-content: left;
      padding-left: 10px;
      padding-right: 10px;
    }

    .app_session {
      text-align: left;
      font-size: 0.8em;
      line-height: 2.5;
      width: 120px;
      padding-left: 20px;
    }

    .app_header {
      text-align: center;
      width: 100%;
      /*margin-left:-120px;*/
    }

    .mode_controls {
      background-color: #fff;
      border: solid 5px #666;
      padding: 10px;
      font-size: 12px;
    }

    .mastercontainer {
      width: 50vw;
      position: relative;
    }

    .par_panel_parent {
      display: flex;
      flex-direction: row;
      justify-content: left;
      width: 100%;
    }

    .container {
      display: flex;
      flex-direction: row;
      justify-content: space-around;
      /*height: 65vh;*/
    }

    .controls {
      background-color: #fff;
      padding: 20px;
      margin: 5px;
      border: solid 2px #666;
      overflow-y: auto;
      width: 30vw;
    }

    .par_edit {
      width: 80px;
      background-color: #eee;
      border: solid 1px #bbb;
      padding-left: 5px;
    }

    .txt_align {
      float: left;
      min-width: 230px;
      text-align: right;
      padding-right: 20px;
    }

    .bottom_buttons {
      text-align: center;
    }

    .green {
      background-color: #799956;
      border-color: #799956;
    }

    .green:hover, .green:disabled {
      background-color: #637f48;
      border-color: #637f48;
    }

    .blueish {
      background-color: rgba(114, 145, 181, 0.92);
      border-color: rgba(114, 145, 181, 0.92);
    }

    .blueish:hover, .blueish:disabled {
      background-color: rgba(99, 123, 158, 0.92);
      border-color: rgba(99, 123, 158, 0.92);
    }

    .headerish {
      font-size: 20px;
      text-align: center;
    }

    .graphs {
      width: 45vw;
      overflow-x: auto;
      overflow-y: auto;
      border: solid 2px #666;
      margin-left: 20px;
      background-color: #fff;
      text-align: center;
    }

    .errorbox {
      background-color: #ffcaa2;
      padding: 10px;
    }

    /* Tooltip container */
    .mytooltip {
      position: relative;
      display: inline-block;
    }

    /* Tooltip text */
    .mytooltip .mytooltiptext {
      visibility: hidden;
      background-color: #08f;
      color: #fff;
      padding: 10px;
      border-radius: 6px;
      width: 300px;
      bottom: 100%;
      left: 50%;
      margin-left: -60px; /* Use half of the width (120/2 = 60), to center the tooltip */
      position: absolute;
      z-index: 1;
    }

    /* Show the tooltip text when you mouse over the tooltip container */
    .mytooltip:hover .mytooltiptext {
      visibility: visible;
    }

  </style>
=======
    <!-- Bootstrap boilerplate -->
    <meta charset="utf-8"/>
    <meta name="viewport" content="width=device-width, initial-scale=1, shrink-to-fit=no"/>
    <meta http-equiv="content-type" content="text/html; charset=UTF-8"/>
    <link type="text/css" rel="stylesheet" href="https://unpkg.com/bootstrap/dist/css/bootstrap.min.css"/>
    <link type="text/css" rel="stylesheet" href="https://unpkg.com/bootstrap-vue@latest/dist/bootstrap-vue.css"/>
    <script src="https://polyfill.io/v3/polyfill.min.js?features=es2015%2CIntersectionObserver"></script>
    <script src="https://unpkg.com/vue@latest/dist/vue.js"></script>
    <script src="https://unpkg.com/bootstrap-vue@latest/dist/bootstrap-vue.js"></script>
    <link href="https://fonts.googleapis.com/css?family=Quicksand&display=swap" rel="stylesheet">
    <!-- Avenir is not available -->

    <!-- Customization -->
    <title>COVASim</title>
    <link rel="icon" href="data:;base64,iVBORw0KGgo="> <!-- Remove favicon.ico 404 -->
    <script src="assets/d3.v5.min.js"></script> <!-- Was http://thekerrlab.com/tmp/d3.v5.min.js -->
    <script src="assets/mpld3.v0.4.1.min.js"></script> <!-- Was http://thekerrlab.com/tmp/mpld3.v0.4.1.min.js -->
    <script src="assets/sciris-js.js"></script> <!-- Was https://unpkg.com/sciris-js/dist/sciris-js.js -->
    <script src="assets/plotly-latest.min.js"></script> <!-- https://d3js.org/d3.v5.min.js -->

    <!-- Define styles -->
    <link rel="stylesheet" href="cova_app.css" type="text/css">
>>>>>>> 34cdfcd5
</head>


<!-- BODY -->
<body>
<<<<<<< HEAD
<div id="app" class="app">

  <!-- Header -->
  <div>

    <div class="header_container">

      <div class="app_header">
        <h1 style="color: #000; font-size: 3.5em">COVASim</h1> <!-- 007bff -->
        <p style="font-size: 1.0em;">Coronavirus (COVID-19) agent-based model</p>
        <p style="font-size: 0.7em;">
          &copy; 2020 <a href="http://idmod.org">Institute for Disease Modeling</a><br>
          Version {{ version }}<br>
          <a href="https://github.com/amath-idm/covasim">
            <svg height="16" viewBox="0 0 16 16" version="1.1" width="20" aria-hidden="true">
              <path fill-rule="evenodd" d="M8 0C3.58 0 0 3.58 0 8c0 3.54 2.29 6.53 5.47 7.59.4.07.55-.17.55-.38 0-.19-.01-.82-.01-1.49-2.01.37-2.53-.49-2.69-.94-.09-.23-.48-.94-.82-1.13-.28-.15-.68-.52-.01-.53.63-.01 1.08.58 1.23.82.72 1.21 1.87.87 2.33.66.07-.52.28-.87.51-1.07-1.78-.2-3.64-.89-3.64-3.95 0-.87.31-1.59.82-2.15-.08-.2-.36-1.02.08-2.12 0 0 .67-.21 2.2.82.64-.18 1.32-.27 2-.27.68 0 1.36.09 2 .27 1.53-1.04 2.2-.82 2.2-.82.44 1.1.16 1.92.08 2.12.51.56.82 1.27.82 2.15 0 3.07-1.87 3.75-3.65 3.95.29.25.54.73.54 1.48 0 1.07-.01 1.93-.01 2.2 0 .21.15.46.55.38A8.013 8.013 0 0016 8c0-4.42-3.58-8-8-8z"></path>
            </svg>
          </a>

        </p>
      </div>

    </div>

    <!-- Controls -->
    <div class="mastercontainer">

      <div class="app_session">

        History:
        <select :disabled="running" v-model="historyIdx" @change="loadPars">
          <option v-for="(item, index) in history" :value="index">
            {{ index }}
          </option>
        </select>

      </div>

=======
<section id="app" class="container-fluid">
    <header class="row no-gutter">
        <nav class="navbar navbar-dark bg-dark">
            <a class="navbar-brand" href="#" style='font-size: 2.0em'>COVASim</a>
            <span class="navbar-text">Coronavirus (COVID-19) Agent-based Simulator</span>
            <span class="navbar-text">Version {{ version }}</span>
        </nav>
    </header>

    <div class="content row">

        <div id="parameters" class="col">

            <div class="row">

                <fieldset class="col-md-6">
                    <legend>Simulation Parameters</legend>
                    <div v-for="par in sim_pars" class="form-group">
                        <label>{{par.name}}:</label>
                        <input :disabled="running" class="form-control" v-model="par.best">
                    </div>
                </fieldset>
                <fieldset class="col-md-6">
                    <legend>Epidemiological Parameters</legend>
                    <div v-for="par in epi_pars" class="form-group">
                        <label>{{par.name}}:</label>
                        <input :disabled="running" class="form-control" v-model="par.best">
                    </div>
                </fieldset>
>>>>>>> 34cdfcd5

            </div>

            <!-- Run button -->
            <div class="btn-group btn-group-lg">
                <button v-if="running" class="btn btn-primary green" type="button" disabled>
                    <span class="spinner-border spinner-border-sm" role="status" aria-hidden="true"></span>
                    Running...
                </button>
                <button v-else class="btn btn-primary green" type="button" @click="runSim">
                    Run
                </button>&nbsp;&nbsp;&nbsp;&nbsp;
                <button :disabled="running" class="btn btn-primary blueish" type="button" @click="resetpars">
                    Reset
                </button>&nbsp;&nbsp;&nbsp;&nbsp;

                <select :disabled="running" v-model="reset_choice" @change="resetpars(reset_choice)">
                    <option v-for="(item, index) in reset_options" :value="item">
                        {{ item }}
                    </option>
                </select>&nbsp;&nbsp;&nbsp;&nbsp;

                <!-- <div class="row history"> -->
                <!-- <fieldset class="col-12"> -->
                <div>
                    <!-- <legend>History</legend> -->
                    History: 
                    <select :disabled="running" v-model="historyIdx" @change="loadPars" class="form-control form-control-sm">
                        <option v-for="(item, index) in history" :value="index">
                            {{ index }}
                        </option>
                    </select>
                </div>
                <!-- </fieldset> -->
            <!-- </div> -->

<<<<<<< HEAD
    <!-- Run button -->
    <div class="bottom_buttons">
      <br>&nbsp;&nbsp;
      <button v-if="running" class="btn btn-primary green" type="button" disabled>
        <span class="spinner-border spinner-border-sm" role="status" aria-hidden="true"></span>
        Running...
      </button>
      <button v-else class="btn btn-primary green" type="button" @click="runSim">
        Run
      </button>&nbsp;&nbsp;&nbsp;&nbsp;&nbsp;
      <button :disabled="running" class="btn btn-primary blueish" type="button" @click="resetPars">
        Reset
      </button>&nbsp;&nbsp;&nbsp;

      <select :disabled="running" v-model="reset_choice" @change="resetPars">
        <option v-for="(item, index) in reset_options" :value="item">
          {{ item }}
        </option>
      </select>

      <button :disabled="running" class="btn btn-primary blueish" type="button" @click="downloadPars">
        Download parameters
      </button>

      <button :disabled="running" class="btn btn-primary blueish" type="button" @click="uploadPars">
        Upload parameters
      </button>
=======
            </div>

            <div v-if="err" class="errorbox">
                <p>We are extremely sorry, but you have encountered an error:</p>
                <p>{{ err }}</p>
                Please try to fix the problem and rerun.
            </div>
>>>>>>> 34cdfcd5


        </div>

        <!-- Show the actual graph -->
        <div id="graphs" class="graphs col">
            <fieldset>
                <legend>Output</legend>
                <plotly-chart v-for="x in graphs" :graph="x" :key="x.id"/>
                <p v-if="graphs.length === 0"><i>Click "Run" to display graphs</i></p>
            </fieldset>
        </div>
    </div>

    <footer class="row no-gutter">
        <nav class="navbar navbar-dark bg-dark">
            <span class="navbar-text">
              &copy; 2020 <a href="http://idmod.org">Institute for Disease Modeling</a>
            </span>
            <a href="https://github.com/amath-idm/covasim" class="navbar-text">
                <svg height="16" viewBox="0 0 16 16" version="1.1" width="20" aria-hidden="true">
                    <path fill-rule="evenodd" fill="currentColor"
                          d="M8 0C3.58 0 0 3.58 0 8c0 3.54 2.29 6.53 5.47 7.59.4.07.55-.17.55-.38 0-.19-.01-.82-.01-1.49-2.01.37-2.53-.49-2.69-.94-.09-.23-.48-.94-.82-1.13-.28-.15-.68-.52-.01-.53.63-.01 1.08.58 1.23.82.72 1.21 1.87.87 2.33.66.07-.52.28-.87.51-1.07-1.78-.2-3.64-.89-3.64-3.95 0-.87.31-1.59.82-2.15-.08-.2-.36-1.02.08-2.12 0 0 .67-.21 2.2.82.64-.18 1.32-.27 2-.27.68 0 1.36.09 2 .27 1.53-1.04 2.2-.82 2.2-.82.44 1.1.16 1.92.08 2.12.51.56.82 1.27.82 2.15 0 3.07-1.87 3.75-3.65 3.95.29.25.54.73.54 1.48 0 1.07-.01 1.93-.01 2.2 0 .21.15.46.55.38A8.013 8.013 0 0016 8c0-4.42-3.58-8-8-8z"></path>
                </svg>
            </a>

        </nav>
    </footer>
</section>
</body>


<!-- SCRIPTS -->
<<<<<<< HEAD
<script>

  const PlotlyChart = {
    props: ['graph'],
    render(h) {
      return h('div', {
        attrs: {
          id: this.graph.id,
        }
      })
    },

    mounted() {
      this.$nextTick(function () {
            let x = JSON.parse(this.graph.json)
            Plotly.react(this.graph.id, x.data, x.layout, {responsive: true});
          }
      )
    },
  };


  var vm = new Vue({
    el: '#app',

    components: {
      'plotly-chart': PlotlyChart,
    },

    data() {
      return {
        version: 'Version information unavailable',
        history: [],
        historyIdx: 0,
        sim_pars: {},
        epi_pars: {},
        graphs: [],
        running: false,
        err: '',
        reset_options: ['Example', 'Seattle'], // , 'Wuhan', 'Global'],
        reset_choice: 'Example'
      }
    },

    async created() {
      this.get_version();
      this.resetPars();
    },

    filters: {
      to2sf(value) {
        return Number(value).toFixed(2)
      }
    },

    methods: {

      async get_version() {
        let response = await sciris.rpc('get_version');
        vm.version = response.data
      },

      async runSim() {
        vm.running = true;
        vm.graphs = [];

        console.log(vm.status);
        console.log(vm.sim_pars, vm.epi_pars);

        // Run a a single sim
        try {
          let response = await sciris.rpc('plot_sim', [vm.sim_pars, vm.epi_pars]);
          vm.graphs = response.data.graphs;
          vm.err = response.data.err;
          vm.sim_pars = response.data.sim_pars;
          vm.epi_pars = response.data.epi_pars;
          vm.history.push(JSON.parse(JSON.stringify({sim_pars: vm.sim_pars, epi_pars: vm.epi_pars, graphs: vm.graphs})));
          vm.historyIdx = vm.history.length - 1;

        } catch (e) {
          vm.err = 'Error running model: ' + e;
        }
        vm.running = false;
      },

      async resetPars() {
        let response = await sciris.rpc('get_defaults', [this.reset_choice]);
        vm.sim_pars = response.data.sim_pars;
        vm.epi_pars = response.data.epi_pars;
        vm.graphs = [];
      },

      async downloadPars() {
        await sciris.download('download_pars', [vm.sim_pars, vm.epi_pars]);
      },

      async uploadPars() {
        try {
          let response = await sciris.upload('upload_pars');  //, [], {}, '');
          vm.sim_pars = response.data.sim_pars;
          vm.epi_pars = response.data.epi_pars;
          vm.graphs = [];
        } catch (error) {
          sciris.fail(this, 'Could not upload parameters', error);
        }
      },

      loadPars() {
        vm.sim_pars = vm.history[vm.historyIdx].sim_pars;
        vm.epi_pars = vm.history[vm.historyIdx].epi_pars;
        vm.graphs = vm.history[vm.historyIdx].graphs;
      },

    }
  })

</script>
=======
<script src="cova_app.js" type="text/javascript"></script>
>>>>>>> 34cdfcd5

</html><|MERGE_RESOLUTION|>--- conflicted
+++ resolved
@@ -4,196 +4,13 @@
 
 <!-- HEADER -->
 <head>
-
-<<<<<<< HEAD
-  <!-- Bootstrap boilerplate -->
-  <meta charset="utf-8"/>
-  <meta name="viewport" content="width=device-width, initial-scale=1, shrink-to-fit=no"/>
-  <meta http-equiv="content-type" content="text/html; charset=UTF-8"/>
-
-  <link type="text/css" rel="stylesheet" href="https://unpkg.com/bootstrap/dist/css/bootstrap.min.css"/>
-  <link type="text/css" rel="stylesheet" href="https://unpkg.com/bootstrap-vue@latest/dist/bootstrap-vue.css"/>
-  <link type="text/css" rel="stylesheet" href="assets/themify-icons.css"/>
-
-  <script src="https://polyfill.io/v3/polyfill.min.js?features=es2015%2CIntersectionObserver"></script>
-  <script src="https://unpkg.com/vue@latest/dist/vue.js"></script>
-  <script src="https://unpkg.com/bootstrap-vue@latest/dist/bootstrap-vue.js"></script>
-
-  <script src="assets/plotly-latest.min.js"></script> <!-- https://d3js.org/d3.v5.min.js -->
-
-
-  <link href="https://fonts.googleapis.com/css?family=Quicksand&display=swap" rel="stylesheet">  <!-- Avenir is not available -->
-
-  <!-- Customization -->
-  <title>COVASim</title>
-  <link rel="icon" href="data:;base64,iVBORw0KGgo="> <!-- Remove favicon.ico 404 -->
-  <script src="assets/d3.v5.min.js"></script> <!-- Was http://thekerrlab.com/tmp/d3.v5.min.js -->
-  <script src="assets/mpld3.v0.4.1.min.js"></script> <!-- Was http://thekerrlab.com/tmp/mpld3.v0.4.1.min.js -->
-  <script src="assets/sciris-js.js"></script> <!-- Was https://unpkg.com/sciris-js/dist/sciris-js.js -->
-  <script src="assets/plotly-latest.min.js"></script> <!-- https://d3js.org/d3.v5.min.js -->
-
-  <!-- Define styles -->
-  <style>
-    .app {
-      padding: 20px;
-      text-align: left;
-      display: flex;
-      flex-direction: row;
-      background: rgb(204, 104, 104);
-      background: linear-gradient(270deg, rgba(204, 204, 204, 0.5) 0%, rgba(200, 100, 100, 0.5) 35%, rgba(223, 250, 255, 0.5) 100%);
-      height: 100vh !important;
-      font-family: 'Quicksand', sans-serif;
-    }
-
-    .header_container {
-      display: flex;
-      flex-direction: row;
-      justify-content: left;
-      padding-left: 10px;
-      padding-right: 10px;
-    }
-
-    .app_session {
-      text-align: left;
-      font-size: 0.8em;
-      line-height: 2.5;
-      width: 120px;
-      padding-left: 20px;
-    }
-
-    .app_header {
-      text-align: center;
-      width: 100%;
-      /*margin-left:-120px;*/
-    }
-
-    .mode_controls {
-      background-color: #fff;
-      border: solid 5px #666;
-      padding: 10px;
-      font-size: 12px;
-    }
-
-    .mastercontainer {
-      width: 50vw;
-      position: relative;
-    }
-
-    .par_panel_parent {
-      display: flex;
-      flex-direction: row;
-      justify-content: left;
-      width: 100%;
-    }
-
-    .container {
-      display: flex;
-      flex-direction: row;
-      justify-content: space-around;
-      /*height: 65vh;*/
-    }
-
-    .controls {
-      background-color: #fff;
-      padding: 20px;
-      margin: 5px;
-      border: solid 2px #666;
-      overflow-y: auto;
-      width: 30vw;
-    }
-
-    .par_edit {
-      width: 80px;
-      background-color: #eee;
-      border: solid 1px #bbb;
-      padding-left: 5px;
-    }
-
-    .txt_align {
-      float: left;
-      min-width: 230px;
-      text-align: right;
-      padding-right: 20px;
-    }
-
-    .bottom_buttons {
-      text-align: center;
-    }
-
-    .green {
-      background-color: #799956;
-      border-color: #799956;
-    }
-
-    .green:hover, .green:disabled {
-      background-color: #637f48;
-      border-color: #637f48;
-    }
-
-    .blueish {
-      background-color: rgba(114, 145, 181, 0.92);
-      border-color: rgba(114, 145, 181, 0.92);
-    }
-
-    .blueish:hover, .blueish:disabled {
-      background-color: rgba(99, 123, 158, 0.92);
-      border-color: rgba(99, 123, 158, 0.92);
-    }
-
-    .headerish {
-      font-size: 20px;
-      text-align: center;
-    }
-
-    .graphs {
-      width: 45vw;
-      overflow-x: auto;
-      overflow-y: auto;
-      border: solid 2px #666;
-      margin-left: 20px;
-      background-color: #fff;
-      text-align: center;
-    }
-
-    .errorbox {
-      background-color: #ffcaa2;
-      padding: 10px;
-    }
-
-    /* Tooltip container */
-    .mytooltip {
-      position: relative;
-      display: inline-block;
-    }
-
-    /* Tooltip text */
-    .mytooltip .mytooltiptext {
-      visibility: hidden;
-      background-color: #08f;
-      color: #fff;
-      padding: 10px;
-      border-radius: 6px;
-      width: 300px;
-      bottom: 100%;
-      left: 50%;
-      margin-left: -60px; /* Use half of the width (120/2 = 60), to center the tooltip */
-      position: absolute;
-      z-index: 1;
-    }
-
-    /* Show the tooltip text when you mouse over the tooltip container */
-    .mytooltip:hover .mytooltiptext {
-      visibility: visible;
-    }
-
-  </style>
-=======
     <!-- Bootstrap boilerplate -->
     <meta charset="utf-8"/>
     <meta name="viewport" content="width=device-width, initial-scale=1, shrink-to-fit=no"/>
     <meta http-equiv="content-type" content="text/html; charset=UTF-8"/>
     <link type="text/css" rel="stylesheet" href="https://unpkg.com/bootstrap/dist/css/bootstrap.min.css"/>
     <link type="text/css" rel="stylesheet" href="https://unpkg.com/bootstrap-vue@latest/dist/bootstrap-vue.css"/>
+  <link type="text/css" rel="stylesheet" href="assets/themify-icons.css"/>
     <script src="https://polyfill.io/v3/polyfill.min.js?features=es2015%2CIntersectionObserver"></script>
     <script src="https://unpkg.com/vue@latest/dist/vue.js"></script>
     <script src="https://unpkg.com/bootstrap-vue@latest/dist/bootstrap-vue.js"></script>
@@ -210,52 +27,12 @@
 
     <!-- Define styles -->
     <link rel="stylesheet" href="cova_app.css" type="text/css">
->>>>>>> 34cdfcd5
 </head>
 
 
 <!-- BODY -->
 <body>
-<<<<<<< HEAD
-<div id="app" class="app">
 
-  <!-- Header -->
-  <div>
-
-    <div class="header_container">
-
-      <div class="app_header">
-        <h1 style="color: #000; font-size: 3.5em">COVASim</h1> <!-- 007bff -->
-        <p style="font-size: 1.0em;">Coronavirus (COVID-19) agent-based model</p>
-        <p style="font-size: 0.7em;">
-          &copy; 2020 <a href="http://idmod.org">Institute for Disease Modeling</a><br>
-          Version {{ version }}<br>
-          <a href="https://github.com/amath-idm/covasim">
-            <svg height="16" viewBox="0 0 16 16" version="1.1" width="20" aria-hidden="true">
-              <path fill-rule="evenodd" d="M8 0C3.58 0 0 3.58 0 8c0 3.54 2.29 6.53 5.47 7.59.4.07.55-.17.55-.38 0-.19-.01-.82-.01-1.49-2.01.37-2.53-.49-2.69-.94-.09-.23-.48-.94-.82-1.13-.28-.15-.68-.52-.01-.53.63-.01 1.08.58 1.23.82.72 1.21 1.87.87 2.33.66.07-.52.28-.87.51-1.07-1.78-.2-3.64-.89-3.64-3.95 0-.87.31-1.59.82-2.15-.08-.2-.36-1.02.08-2.12 0 0 .67-.21 2.2.82.64-.18 1.32-.27 2-.27.68 0 1.36.09 2 .27 1.53-1.04 2.2-.82 2.2-.82.44 1.1.16 1.92.08 2.12.51.56.82 1.27.82 2.15 0 3.07-1.87 3.75-3.65 3.95.29.25.54.73.54 1.48 0 1.07-.01 1.93-.01 2.2 0 .21.15.46.55.38A8.013 8.013 0 0016 8c0-4.42-3.58-8-8-8z"></path>
-            </svg>
-          </a>
-
-        </p>
-      </div>
-
-    </div>
-
-    <!-- Controls -->
-    <div class="mastercontainer">
-
-      <div class="app_session">
-
-        History:
-        <select :disabled="running" v-model="historyIdx" @change="loadPars">
-          <option v-for="(item, index) in history" :value="index">
-            {{ index }}
-          </option>
-        </select>
-
-      </div>
-
-=======
 <section id="app" class="container-fluid">
     <header class="row no-gutter">
         <nav class="navbar navbar-dark bg-dark">
@@ -285,7 +62,6 @@
                         <input :disabled="running" class="form-control" v-model="par.best">
                     </div>
                 </fieldset>
->>>>>>> 34cdfcd5
 
             </div>
 
@@ -298,59 +74,39 @@
                 <button v-else class="btn btn-primary green" type="button" @click="runSim">
                     Run
                 </button>&nbsp;&nbsp;&nbsp;&nbsp;
-                <button :disabled="running" class="btn btn-primary blueish" type="button" @click="resetpars">
+                <button :disabled="running" class="btn btn-primary blueish" type="button" @click="resetPars">
                     Reset
                 </button>&nbsp;&nbsp;&nbsp;&nbsp;
 
-                <select :disabled="running" v-model="reset_choice" @change="resetpars(reset_choice)">
+                <select :disabled="running" v-model="reset_choice" @change="resetPars()">
                     <option v-for="(item, index) in reset_options" :value="item">
                         {{ item }}
                     </option>
                 </select>&nbsp;&nbsp;&nbsp;&nbsp;
 
-                <!-- <div class="row history"> -->
-                <!-- <fieldset class="col-12"> -->
+
                 <div>
-                    <!-- <legend>History</legend> -->
-                    History: 
-                    <select :disabled="running" v-model="historyIdx" @change="loadPars" class="form-control form-control-sm">
-                        <option v-for="(item, index) in history" :value="index">
-                            {{ index }}
-                        </option>
+                    History: <select :disabled="running" v-model="historyIdx" @change="loadPars" class="form-control form-control-sm">
+                      <option v-for="(item, index) in history" :value="index">
+                        {{ index }}
+                      </option>
                     </select>
+
+                    <button id="download-parameters-button" :disabled="running" class="btn btn-primary green" type="button" @click="downloadPars">
+                      <span class="ti-download"/>
+                    </button>
+                    <b-tooltip target="download-parameters-button" triggers="hover">
+                      Download parameters
+                    </b-tooltip>
+
+                    <button id="upload-parameters-button" :disabled="running" class="btn btn-primary green" type="button" @click="uploadPars">
+                      <span class="ti-upload"/>
+                    </button>
+                    <b-tooltip target="upload-parameters-button" triggers="hover">
+                      Upload parameters
+                    </b-tooltip>
+
                 </div>
-                <!-- </fieldset> -->
-            <!-- </div> -->
-
-<<<<<<< HEAD
-    <!-- Run button -->
-    <div class="bottom_buttons">
-      <br>&nbsp;&nbsp;
-      <button v-if="running" class="btn btn-primary green" type="button" disabled>
-        <span class="spinner-border spinner-border-sm" role="status" aria-hidden="true"></span>
-        Running...
-      </button>
-      <button v-else class="btn btn-primary green" type="button" @click="runSim">
-        Run
-      </button>&nbsp;&nbsp;&nbsp;&nbsp;&nbsp;
-      <button :disabled="running" class="btn btn-primary blueish" type="button" @click="resetPars">
-        Reset
-      </button>&nbsp;&nbsp;&nbsp;
-
-      <select :disabled="running" v-model="reset_choice" @change="resetPars">
-        <option v-for="(item, index) in reset_options" :value="item">
-          {{ item }}
-        </option>
-      </select>
-
-      <button :disabled="running" class="btn btn-primary blueish" type="button" @click="downloadPars">
-        Download parameters
-      </button>
-
-      <button :disabled="running" class="btn btn-primary blueish" type="button" @click="uploadPars">
-        Upload parameters
-      </button>
-=======
             </div>
 
             <div v-if="err" class="errorbox">
@@ -358,8 +114,6 @@
                 <p>{{ err }}</p>
                 Please try to fix the problem and rerun.
             </div>
->>>>>>> 34cdfcd5
-
 
         </div>
 
@@ -392,126 +146,6 @@
 
 
 <!-- SCRIPTS -->
-<<<<<<< HEAD
-<script>
-
-  const PlotlyChart = {
-    props: ['graph'],
-    render(h) {
-      return h('div', {
-        attrs: {
-          id: this.graph.id,
-        }
-      })
-    },
-
-    mounted() {
-      this.$nextTick(function () {
-            let x = JSON.parse(this.graph.json)
-            Plotly.react(this.graph.id, x.data, x.layout, {responsive: true});
-          }
-      )
-    },
-  };
-
-
-  var vm = new Vue({
-    el: '#app',
-
-    components: {
-      'plotly-chart': PlotlyChart,
-    },
-
-    data() {
-      return {
-        version: 'Version information unavailable',
-        history: [],
-        historyIdx: 0,
-        sim_pars: {},
-        epi_pars: {},
-        graphs: [],
-        running: false,
-        err: '',
-        reset_options: ['Example', 'Seattle'], // , 'Wuhan', 'Global'],
-        reset_choice: 'Example'
-      }
-    },
-
-    async created() {
-      this.get_version();
-      this.resetPars();
-    },
-
-    filters: {
-      to2sf(value) {
-        return Number(value).toFixed(2)
-      }
-    },
-
-    methods: {
-
-      async get_version() {
-        let response = await sciris.rpc('get_version');
-        vm.version = response.data
-      },
-
-      async runSim() {
-        vm.running = true;
-        vm.graphs = [];
-
-        console.log(vm.status);
-        console.log(vm.sim_pars, vm.epi_pars);
-
-        // Run a a single sim
-        try {
-          let response = await sciris.rpc('plot_sim', [vm.sim_pars, vm.epi_pars]);
-          vm.graphs = response.data.graphs;
-          vm.err = response.data.err;
-          vm.sim_pars = response.data.sim_pars;
-          vm.epi_pars = response.data.epi_pars;
-          vm.history.push(JSON.parse(JSON.stringify({sim_pars: vm.sim_pars, epi_pars: vm.epi_pars, graphs: vm.graphs})));
-          vm.historyIdx = vm.history.length - 1;
-
-        } catch (e) {
-          vm.err = 'Error running model: ' + e;
-        }
-        vm.running = false;
-      },
-
-      async resetPars() {
-        let response = await sciris.rpc('get_defaults', [this.reset_choice]);
-        vm.sim_pars = response.data.sim_pars;
-        vm.epi_pars = response.data.epi_pars;
-        vm.graphs = [];
-      },
-
-      async downloadPars() {
-        await sciris.download('download_pars', [vm.sim_pars, vm.epi_pars]);
-      },
-
-      async uploadPars() {
-        try {
-          let response = await sciris.upload('upload_pars');  //, [], {}, '');
-          vm.sim_pars = response.data.sim_pars;
-          vm.epi_pars = response.data.epi_pars;
-          vm.graphs = [];
-        } catch (error) {
-          sciris.fail(this, 'Could not upload parameters', error);
-        }
-      },
-
-      loadPars() {
-        vm.sim_pars = vm.history[vm.historyIdx].sim_pars;
-        vm.epi_pars = vm.history[vm.historyIdx].epi_pars;
-        vm.graphs = vm.history[vm.historyIdx].graphs;
-      },
-
-    }
-  })
-
-</script>
-=======
 <script src="cova_app.js" type="text/javascript"></script>
->>>>>>> 34cdfcd5
 
 </html>