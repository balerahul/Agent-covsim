'''
Sciris app to run the web interface.
'''

# Key imports

import covasim as cv
import flask
import os
import sys
import numpy as np
import plotly.graph_objects as go
import plotly.figure_factory as ff
import sciris as sc
import base64 # Download/upload-specific import
import json
import tempfile
import traceback

# Check requirements, and if met, import scirisweb
cv.requirements.check_scirisweb(die=True)
import scirisweb as sw

# Create the app
app = sw.ScirisApp(__name__, name="Covasim")
app.sessions = dict() # For storing user data
flask_app = app.flask_app

#%% Define the API

# Set defaults
max_pop  = 10e3 # Maximum population size
max_days = 180  # Maximum number of days
max_time = 10   # Maximum of seconds for a run
die      = False # Whether or not to raise exceptions instead of continuing


<<<<<<< HEAD
# Define a get API for readiness in kubernetes
@app.route('/healthcheck')
def healthcheck():
    return flask.jsonify(dict(status="ok"))

=======
def log_err(message:str, ex:Exception):
    tex = traceback.TracebackException.from_exception(ex)
    out = f"{message} {traceback.format_exception_only(tex.exc_type, tex)}"
    print(f"{message}\n", )
    return {
        "message": message,
        "exception": ''.join(traceback.format_exception(tex.exc_type, tex, tex.exc_traceback))
    }
>>>>>>> 699ad167

@app.register_RPC()
def get_defaults(region=None, merge=False):
    ''' Get parameter defaults '''

    if region is None:
        region = 'Example'

    regions = {
        'pop_scale': {
            'Example': 1,
            # 'Seattle': 25,
            # 'Wuhan': 200,
        },
        'pop_size': {
            'Example': 2000,
            # 'Seattle': 10000,
            # 'Wuhan': 1,
        },
        # 'n_days': {
        #     'Example': 60,
        #     # 'Seattle': 45,
        #     # 'Wuhan': 90,
        # },
        'pop_infected': {
            'Example': 100,
            # 'Seattle': 4,
            # 'Wuhan': 10,
        },
        # 'web_int_day': {
        #     'Example': 25,
        #     # 'Seattle': 0,
        #     # 'Wuhan': 1,
        # },
        # 'web_int_eff': {
        #     'Example': 0.8,
        #     # 'Seattle': 0.0,
        #     # 'Wuhan': 0.9,
        # },
    }

    sim_pars = {}
    sim_pars['pop_scale']    = dict(best=1,    min=1, max=1e6,      name='Population scale factor',    tip='Multiplier for results (to approximate large populations)')
    sim_pars['pop_size']     = dict(best=5000, min=1, max=max_pop,  name='Population size',            tip='Number of agents simulated in the model')
    sim_pars['pop_infected'] = dict(best=10,   min=1, max=max_pop,  name='Initial infections',         tip='Number of initial seed infections in the model')
    sim_pars['rand_seed']    = dict(best=0,    min=0, max=100,      name='Random seed',                tip='Random number seed (set to 0 for different results each time)')
    sim_pars['n_days']       = dict(best=90,   min=1, max=max_days, name="Simulation Duration",        tip='Total duration (in days) of the simulation')

    epi_pars = {}
    epi_pars['beta']          = dict(best=0.015, min=0.0, max=0.2, name='Beta (infectiousness)',         tip ='Probability of infection per contact per day')
    epi_pars['contacts']      = dict(best=20,    min=0.0, max=50,  name='Number of contacts',            tip ='Average number of people each person is in contact with each day')
    epi_pars['web_exp2inf']   = dict(best=4.0,   min=1.0, max=30,  name='Time to infectiousness (days)', tip ='Average number of days between exposure and being infectious')
    epi_pars['web_inf2sym']   = dict(best=1.0,   min=1.0, max=30,  name='Asymptomatic period (days)',    tip ='Average number of days between exposure and developing symptoms')
    epi_pars['web_dur']       = dict(best=10.0,  min=1.0, max=30,  name='Infection duration (days)',     tip ='Average number of days between infection and recovery (viral shedding period)')
    epi_pars['web_timetodie'] = dict(best=22.0,  min=1.0, max=60,  name='Time until death (days)',       tip ='Average number of days between infection and death')
    epi_pars['web_cfr']       = dict(best=0.02,  min=0.0, max=1.0, name='Case fatality rate',            tip ='Proportion of people who become infected who die')


    for parkey,valuedict in regions.items():
        sim_pars[parkey]['best'] = valuedict[region]
    if merge:
        output = {**sim_pars, **epi_pars}
    else:
        output = {'sim_pars': sim_pars, 'epi_pars': epi_pars}

    return output

def map_social_distance(scenario, web_pars):
    '''map social distance to intervention'''
    interventions = []
    for timeline in scenario:
        start = timeline['start']
        end = timeline['end']
        level = timeline['level'] # aggressive, moderate, mild

    web_pars['interventions'] = None

def map_school_closures(scenario, web_pars):
    '''map social distance to intervention'''
    interventions = []
    for timeline in scenario:
        start = timeline['start']
        end = timeline['end']

    web_pars['interventions'] = None

def map_symptomatic_testing(scenario, web_pars):
    '''map social distance to intervention'''
    interventions = []
    for timeline in scenario:
        start = timeline['start']
        end = timeline['end']
        level = timeline['level'] # 60, 90

    web_pars['interventions'] = None

def map_contact_tracing(scenario, web_pars):
    '''map social distance to intervention'''
    interventions = []
    for timeline in scenario:
        start = timeline['start']
        end = timeline['end']

    web_pars['interventions'] = None

@app.register_RPC()
def get_version():
    ''' Get the version '''
    output = f'Version {cv.__version__} ({cv.__versiondate__})'
    return output


@app.register_RPC(call_type='upload')
def upload_pars(fname):
    parameters = sc.loadjson(fname)
    if not isinstance(parameters, dict):
        raise TypeError(f'Uploaded file was a {type(parameters)} object rather than a dict')
    if  'sim_pars' not in parameters or 'epi_pars' not in parameters:
        raise KeyError(f'Parameters file must have keys "sim_pars" and "epi_pars", not {parameters.keys()}')
    return parameters

@app.register_RPC(call_type='upload')
def upload_file(file):
    stem, ext = os.path.splitext(file)
    data = sc.loadtext(file)
    fd, path = tempfile.mkstemp(suffix=ext, prefix="input_", dir=tempfile.mkdtemp())
    with open(path, mode='w', encoding="utf-8", newline="\n") as fd:
        fd.write(data)
        fd.flush()
        fd.close()
    return path

@app.register_RPC()
def get_gantt(intervention_pars=None, intervention_config=None):
    df = []
    response = {'id': 'test'}
    for key,scenario in intervention_pars.items():
        for timeline in scenario:
            task = intervention_config[key]['formTitle']
            level = task + ' ' + str(timeline.get('level', ''))
            df.append(dict(Task=task, Start=timeline['start'], Finish=timeline['end'], Level= level))
    if len(df) > 0:
        fig = ff.create_gantt(df, height=400, index_col='Level', title='Intervention timeline',
                            show_colorbar=True, group_tasks=True, showgrid_x=True, showgrid_y=True)
        fig.update_xaxes(type='linear')
        response['json'] = fig.to_json()

    return response

@app.register_RPC()
def run_sim(sim_pars=None, epi_pars=None, intervention_pars=None, datafile=None, show_animation=False, n_days=90, verbose=True):
    ''' Create, run, and plot everything '''
    errs = []
    try:
        # Fix up things that JavaScript mangles
        orig_pars = cv.make_pars(set_prognoses=True, prog_by_age=False, use_layers=False)

        defaults = get_defaults(merge=True)
        web_pars = {}
        web_pars['verbose'] = verbose # Control verbosity here

        for key,entry in {**sim_pars, **epi_pars}.items():
            print(key, entry)

            best   = defaults[key]['best']
            minval = defaults[key]['min']
            maxval = defaults[key]['max']

            try:
                web_pars[key] = np.clip(float(entry['best']), minval, maxval)
            except Exception as E:
                user_key = entry['name']
                user_val = entry['best']
                err = f'Could not convert parameter "{user_key}" from value "{user_val}"; using default value instead.'
                errs.append(log_err(err, E))
                web_pars[key] = best
                if die: raise

            if key in sim_pars:
                sim_pars[key]['best'] = web_pars[key]
            else:
                epi_pars[key]['best'] = web_pars[key]

        # Convert durations
        web_pars['dur'] = sc.dcp(orig_pars['dur']) # This is complicated, so just copy it
        web_pars['dur']['exp2inf']['par1']  = web_pars.pop('web_exp2inf')
        web_pars['dur']['inf2sym']['par1']  = web_pars.pop('web_inf2sym')
        web_pars['dur']['crit2die']['par1'] = web_pars.pop('web_timetodie')
        web_dur = web_pars.pop('web_dur')
        for key in ['asym2rec', 'mild2rec', 'sev2rec', 'crit2rec']:
            web_pars['dur'][key]['par1'] = web_dur

        # Add n_days
        web_pars['n_days'] = n_days

        # Add the intervention
        web_pars['interventions'] = []

        switcher = {
            'social_distance': map_social_distance,
            'school_closures': map_school_closures,
            'symptomatic_testing': map_symptomatic_testing,
            'contact_tracing': map_contact_tracing
        }
        if intervention_pars is not None:
            for key,scenario in intervention_pars.items():
                func = switcher.get(key)
                func(scenario, web_pars)


        # Handle CFR -- ignore symptoms and set to 1
        web_pars['prognoses'] = sc.dcp(orig_pars['prognoses'])
        web_pars['rel_symp_prob']   = 1e4 # Arbitrarily large
        web_pars['rel_severe_prob'] = 1e4
        web_pars['rel_crit_prob']   = 1e4
        web_pars['prognoses']['death_probs'][0] = web_pars.pop('web_cfr')
        if web_pars['rand_seed'] == 0:
            web_pars['rand_seed'] = None
        web_pars['timelimit'] = max_time  # Set the time limit
        web_pars['pop_size'] = int(web_pars['pop_size'])  # Set data type
        web_pars['contacts'] = int(web_pars['contacts'])  # Set data type

    except Exception as E:
        errs.append(log_err('Parameter conversion failed!', E))
        if die: raise

    # Create the sim and update the parameters
    try:
        sim = cv.Sim(pars=web_pars,datafile=datafile)
    except Exception as E:
        errs.append(log_err('Sim creation failed!', E))
        if die: raise

    if verbose:
        print('Input parameters:')
        print(web_pars)

    # Core algorithm
    try:
        sim.run(do_plot=False)
    except TimeoutError as TE:
        err = f"The simulation stopped on day {sim.t} because run time limit ({sim['timelimit']} seconds) was exceeded. Please reduce the population size and/or number of days simulated."
        errs.append(log_err(err, TE))
        if die: raise
    except Exception as E:
        errs.append(log_err('Sim run failed!', E))
        if die: raise

    # Core plotting
    graphs = []
    try:
        to_plot = sc.dcp(cv.default_sim_plots)
        for p,title,keylabels in to_plot.enumitems():
            fig = go.Figure()
            for key in keylabels:
                label = sim.results[key].name
                this_color = sim.results[key].color
                y = sim.results[key][:]
                fig.add_trace(go.Scatter(x=sim.results['t'][:], y=y, mode='lines', name=label, line_color=this_color))
                if sim.data is not None and key in sim.data:
                    data_t = (sim.data.index-sim['start_day'])/np.timedelta64(1,'D')
                    print(sim.data.index, sim['start_day'], np.timedelta64(1,'D'), data_t)
                    ydata = sim.data[key]
                    fig.add_trace(go.Scatter(x=data_t, y=ydata, mode='markers', name=label + ' (data)', line_color=this_color))

            if sim['interventions']:
                interv_day = sim['interventions'][0].days[0]
                if interv_day > 0 and interv_day < sim['n_days']:
                    fig.add_shape(dict(type="line", xref="x", yref="paper", x0=interv_day, x1=interv_day, y0=0, y1=1, name='Intervention', line=dict(width=0.5, dash='dash')))
                    fig.update_layout(annotations=[dict(x=interv_day, y=1.07, xref="x", yref="paper", text="Intervention start", showarrow=False)])

            fig.update_layout(title={'text':title}, xaxis_title='Day', yaxis_title='Count', autosize=True)

            output = {'json': fig.to_json(), 'id': str(sc.uuid())}
            d = json.loads(output['json'])
            d['config'] = {'responsive': True}
            output['json'] = json.dumps(d)
            graphs.append(output)

        graphs.append(plot_people(sim))

        if show_animation:
            graphs.append(animate_people(sim))

    except Exception as E:
        errs.append(log_err('Plotting failed!', E))
        if die: raise


    # Create and send output files (base64 encoded content)
    files = {}
    summary = {}
    try:
        datestamp = sc.getdate(dateformat='%Y-%b-%d_%H.%M.%S')


        ss = sim.to_excel()
        files['xlsx'] = {
            'filename': f'covasim_results_{datestamp}.xlsx',
            'content': 'data:application/vnd.openxmlformats-officedocument.spreadsheetml.sheet;base64,' + base64.b64encode(ss.blob).decode("utf-8"),
        }

        json_string = sim.to_json(verbose=False)
        files['json'] = {
            'filename': f'covasim_results_{datestamp}.json',
            'content': 'data:application/text;base64,' + base64.b64encode(json_string.encode()).decode("utf-8"),
        }

        # Summary output
        summary = {
            'days': sim.npts-1,
            'cases': round(sim.results['cum_infections'][-1]),
            'deaths': round(sim.results['cum_deaths'][-1]),
        }
    except Exception as E:
        errs.append(log_err('Unable to save output files!', E))
        if die: raise

    output = {}
    output['errs']     = errs
    output['sim_pars'] = sim_pars
    output['epi_pars'] = epi_pars
    output['intervention_pars'] = intervention_pars
    output['graphs']   = graphs
    output['files']    = files
    output['summary']  = summary

    return output


def get_individual_states(sim, order=True):
    people = sim.people
    # if order:
        # print('Note: ordering of people for the animation is currently not supported')
        # people = sorted(people, key=lambda x: x.date_exposed if x.date_exposed is not None else np.inf)

    # Order these in order of precedence
    # The last matching quantity will be used
    states = [
        {'name': 'Healthy',
         'quantity': None,
         'color': '#b9d58a',
         'value': 0
         },
        {'name': 'Exposed',
         'quantity': 'date_exposed',
         'color': '#e37c30',
         'value': 2
         },
        {'name': 'Infectious',
         'quantity': 'date_infectious',
         'color': '#c35d86',
         'value': 3
         },
        {'name': 'Recovered',
         'quantity': 'date_recovered',
         'color': '#799956',
         'value': 4
         },
        {'name': 'Dead',
         'quantity': 'date_dead',
         'color': '#000000',
         'value': 5
         },
    ]

    z = np.zeros((len(people), sim.npts))
    for state in states:
        date = state['quantity']
        if date is not None:
            inds = cv.defined(people[date])
            for ind in inds:
                z[ind, int(people[date][ind]):] = state['value']

    return z, states


def plot_people(sim) -> dict:
    z, states = get_individual_states(sim)

    fig = go.Figure()

    for state in states[::-1]:  # Reverse order for plotting
        fig.add_trace(go.Scatter(
            x=sim.tvec, y=(z == state['value']).sum(axis=0),
            stackgroup='one',
            line=dict(width=0.5, color=state['color']),
            fillcolor=state['color'],
            hoverinfo="y+name",
            name=state['name']
        ))

    if sim['interventions']:
        interv_day = sim['interventions'][0].days[0]
        if interv_day > 0 and interv_day < sim['n_days']:
            fig.add_shape(dict(type="line", xref="x", yref="paper", x0=interv_day, x1=interv_day, y0=0, y1=1, name='Intervention', line=dict(width=0.5, dash='dash')))
            fig.update_layout(annotations=[dict(x=interv_day, y=1.07, xref="x", yref="paper", text="Intervention start", showarrow=False)])

    fig.update_layout(yaxis_range=(0, sim.n))
    fig.update_layout(title={'text': 'Numbers of people by health state'}, xaxis_title='Day', yaxis_title='People', autosize=True)

    output = {'json': fig.to_json(), 'id': str(sc.uuid())}
    d = json.loads(output['json'])
    d['config'] = {'responsive': True}
    output['json'] = json.dumps(d)

    return output


def animate_people(sim) -> dict:
    z, states = get_individual_states(sim, order=False)

    min_color = min(states, key=lambda x: x['value'])['value']
    max_color = max(states, key=lambda x: x['value'])['value']
    colorscale = [[x['value'] / max_color, x['color']] for x in states]

    aspect = 3
    y_size = int(np.ceil((z.shape[0] / aspect) ** 0.5))
    x_size = int(np.ceil(aspect * y_size))

    z = np.pad(z, ((0, x_size * y_size - z.shape[0]), (0, 0)), mode='constant', constant_values=np.nan)

    days = sim.tvec

    fig_dict = {
        "data": [],
        "layout": {},
        "frames": []
    }

    fig_dict["layout"]["updatemenus"] = [
        {
            "buttons": [
                {
                    "args": [None, {"frame": {"duration": 200, "redraw": True},
                                    "fromcurrent": True}],
                    "label": "Play",
                    "method": "animate"
                },
                {
                    "args": [[None], {"frame": {"duration": 0, "redraw": True},
                                      "mode": "immediate",
                                      "transition": {"duration": 0}}],
                    "label": "Pause",
                    "method": "animate"
                }
            ],
            "direction": "left",
            "pad": {"r": 10, "t": 87},
            "showactive": False,
            "type": "buttons",
            "x": 0.1,
            "xanchor": "right",
            "y": 0,
            "yanchor": "top"
        }
    ]

    sliders_dict = {
        "active": 0,
        "yanchor": "top",
        "xanchor": "left",
        "currentvalue": {
            "font": {"size": 20},
            "prefix": "Day: ",
            "visible": True,
            "xanchor": "right"
        },
        "transition": {"duration": 200},
        "pad": {"b": 10, "t": 50},
        "len": 0.9,
        "x": 0.1,
        "y": 0,
        "steps": []
    }

    # make data
    fig_dict["data"] = [go.Heatmap(z=np.reshape(z[:, 0], (y_size, x_size)),
                                   zmin=min_color,
                                   zmax=max_color,
                                   colorscale=colorscale,
                                   showscale=False,
                                   )]

    for state in states:
        fig_dict["data"].append(go.Scatter(x=[None], y=[None], mode='markers',
                                           marker=dict(size=10, color=state['color']),
                                           showlegend=True, name=state['name']))

    # make frames
    for i, day in enumerate(days):
        frame = {"data": [go.Heatmap(z=np.reshape(z[:, i], (y_size, x_size)))],
                 "name": i}
        fig_dict["frames"].append(frame)
        slider_step = {"args": [
            [i],
            {"frame": {"duration": 5, "redraw": True},
             "mode": "immediate", }
        ],
            "label": i,
            "method": "animate"}
        sliders_dict["steps"].append(slider_step)

    fig_dict["layout"]["sliders"] = [sliders_dict]

    fig = go.Figure(fig_dict)

    fig.update_layout(
    autosize=True,
        xaxis=dict(
            automargin=True,
            range=[-0.5, x_size + 0.5],
            constrain="domain",
            showgrid=False,
            showline=False,
            showticklabels=False,
        ),
        yaxis=dict(
            automargin=True,
            range=[-0.5, y_size + 0.5],
            constrain="domain",
            scaleanchor="x",
            scaleratio=1,
            showgrid=False,
            showline=False,
            showticklabels=False,
        ),
    )

    fig.update_layout(
        plot_bgcolor='#fff'
    )

    fig.update_layout(title={'text': 'Epidemic over time'})

    output = {'json': fig.to_json(), 'id': str(sc.uuid())}
    d = json.loads(output['json'])
    d['config'] = {'responsive': True}
    output['json'] = json.dumps(d)

    return output

#%% Run the server using Flask
if __name__ == "__main__":

    os.chdir(sc.thisdir(__file__))

    if len(sys.argv) > 1:
        app.config['SERVER_PORT'] = int(sys.argv[1])
    else:
        app.config['SERVER_PORT'] = 8188
    if len(sys.argv) > 2:
        autoreload = int(sys.argv[2])
    else:
        autoreload = 1

    app.run(autoreload=autoreload)<|MERGE_RESOLUTION|>--- conflicted
+++ resolved
@@ -35,13 +35,11 @@
 die      = False # Whether or not to raise exceptions instead of continuing
 
 
-<<<<<<< HEAD
 # Define a get API for readiness in kubernetes
 @app.route('/healthcheck')
 def healthcheck():
     return flask.jsonify(dict(status="ok"))
 
-=======
 def log_err(message:str, ex:Exception):
     tex = traceback.TracebackException.from_exception(ex)
     out = f"{message} {traceback.format_exception_only(tex.exc_type, tex)}"
@@ -50,7 +48,6 @@
         "message": message,
         "exception": ''.join(traceback.format_exception(tex.exc_type, tex, tex.exc_traceback))
     }
->>>>>>> 699ad167
 
 @app.register_RPC()
 def get_defaults(region=None, merge=False):
