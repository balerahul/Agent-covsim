<!DOCTYPE html>
<html lang="en">


<!-- HEADER -->
<head>
  <!-- Bootstrap boilerplate -->
  <meta charset="utf-8"/>
  <meta name="viewport" content="width=device-width, initial-scale=1, shrink-to-fit=no"/>
  <meta http-equiv="content-type" content="text/html; charset=UTF-8"/>
  <link type="text/css" rel="stylesheet" href="https://unpkg.com/bootstrap/dist/css/bootstrap.min.css"/>
  <link type="text/css" rel="stylesheet" href="https://unpkg.com/bootstrap-vue@latest/dist/bootstrap-vue.css"/>
  <link type="text/css" rel="stylesheet" href="assets/themify-icons.css"/>
  <script src="https://polyfill.io/v3/polyfill.min.js?features=es2015%2CIntersectionObserver"></script>
  <script src="https://unpkg.com/vue@latest/dist/vue.js"></script>
  <script src="https://unpkg.com/bootstrap-vue@latest/dist/bootstrap-vue.js"></script>
  <link href="https://fonts.googleapis.com/css?family=Quicksand&display=swap" rel="stylesheet">
  <!-- Avenir is not available -->

  <!-- Customization -->
  <title>Covasim</title>
  <link rel="icon" href="data:;base64,iVBORw0KGgo="> <!-- Remove favicon.ico 404 -->
  <script src="assets/sciris-js.js"></script>
  <script src="https://cdn.plot.ly/plotly-latest.min.js"></script>
  <script src="http://cdn.jsdelivr.net/g/filesaver.js"></script>

  <!-- Define styles -->
  <link rel="stylesheet" href="cova_app.css" type="text/css">
</head>


<!-- BODY -->
<body>

<section id="app" class="container-fluid">
  <header class="row no-gutter">
    <nav class="navbar navbar-dark bg-dark">
      <a class="navbar-brand" href="#">Covasim</a>
      <button type="button" class="btn text-white" data-toggle="modal" data-target="#exampleModal">
        COVID-19 agent-based simulator
      </button>
      <span class="navbar-text"><a href="https://github.com/institutefordiseasemodeling/covasim" target="_blank">{{ version }}</a></span>
    </nav>

    <!-- Modal -->
    <div class="modal fade" id="exampleModal" tabindex="-1" role="dialog" aria-labelledby="exampleModalLabel" aria-hidden="true">
      <div class="modal-dialog" role="document">
        <div class="modal-content">
          <div class="modal-header">
            <h5 class="modal-title" id="exampleModalLabel">About Covasim</h5>
            <button type="button" class="close" data-dismiss="modal" aria-label="Close">
              <span aria-hidden="true">&times;</span>
            </button>
          </div>
          <div class="modal-body">
            <p>Covasim is an agent-based model that simulates the transmission of COVID-19 (novel coronavirus, SARS-CoV-2) in a population. Each individual in the model may pass through the following stages of COVID-19 infection: susceptible, exposed, infectious, and recovered (SEIR). The epidemiological parameter values are taken from literature.</p>

            <p>Viral transmission occurs on a fixed contact network with undirected edges. Each day, infectious individuals expose susceptible individuals in neighboring nodes to possible infection. By default, the daily probability of infection, number of contacts, and mean duration of infectiousness roughly equates to R0 = 2.05 and a doubling time of 6-7 days. For more information, please visit the <a href="https://github.com/institutefordiseasemodeling/covasim" target="_blank">GitHub</a> repository.</p>

            <p>Note: Models are only as good as the values of the parameters put into them. This is a rapidly changing situation, and we will update content as relevant information is received.</p>
          </div>
          <div class="modal-footer">
            <button type="button" class="btn btn-secondary" data-dismiss="modal">Close</button>
          </div>
        </div>
      </div>
    </div>

  </header>

  <div class="content">

    <b-sidebar id="parameters" title="Parameters" :visible="panel_open" no-header-close bg-variant="white" width="40rem" shadow>
      <div class="px-3">

        <!-- Presets -->
        <div class="form-row mb-3">
          <div class="col">
            <select :disabled="running" id="examples" v-model="reset_choice" @change="resetPars()" class="form-control" aria-label="Example Presets">
              <option v-for="(item, index) in reset_options" :value="item">
                {{ item }}
              </option>
            </select>
            <b-tooltip target="examples">
              Example parameter configurations
            </b-tooltip>
          </div>
          <div class="col-auto">
            <button id="reset_btn" :disabled="running" class="btn btn-primary blueish" type="button" @click="resetPars">
              Reset
            </button>
            <b-tooltip target="reset_btn">
              Reset parameters to default values
            </b-tooltip>
          </div>
          <div class="col-auto">
            <button id="download-parameters-button" :disabled="running" class="btn btn-primary blueish" type="button" @click="downloadPars">
              <span class="ti-download"/>
              <span class="sr-only"> Download parameters </span>
            </button>
            <b-tooltip target="download-parameters-button">
              Download parameters
            </b-tooltip>
          </div>
          <div class="col-auto">
            <button id="upload-parameters-button" :disabled="running" class="btn btn-primary blueish" type="button" @click="uploadPars">
              <span class="ti-upload"/>
              <span class="sr-only"> Upload parameters </span>
            </button>
            <b-tooltip target="upload-parameters-button">
              Upload parameters
            </b-tooltip>
          </div>
        </div>

        <div class="form-group">
          <label for="n_days">Number of days to simulate:</label>
          <input id="n_days" type="number" min="1" max="180" :disabled="running" class="form-control" v-model="sim_length">
          <span aria-live="assertive" v-if="paramError.n_days" class="text-danger form-error">{{paramError.n_days}}</span>
          
          <b-tooltip target="n_days">
            Number of days to run the simulation for
          </b-tooltip>
        </div>

        <div class="card mb-3">
          <div class="card-header">
            <button class="btn btn-block" v-b-toggle.intervention>Interventions</button>
          </div>
          <b-collapse visible id="intervention">
            <div class="card-body">
              <div v-for="(par, key) in int_pars" class="form-group">
                <div :id="key+'-wpr'">
                  <label :for="key">{{par.name}}:</label>
                  <input :id="key" :disabled="running" class="form-control" v-model="par.best">
                  <span aria-live="assertive" v-if="paramError[key]" class="text-danger form-error">{{paramError[key]}}</span>
                </div>
                <b-tooltip :target="key+'-wpr'">
                  {{par.tip}}
                </b-tooltip>
              </div>
            </div>
          </b-collapse>
        </div>
        <div class="card mb-3">
          <div class="card-header">
            <button class="btn btn-block" v-b-toggle.advanced>Advanced</button>
          </div>
<<<<<<< HEAD
        </fieldset>
        <fieldset class="col-md-12">
          <plotly-chart v-if="intervention_figs && intervention_figs.id" :graph="intervention_figs" :key="intervention_figs.id" ></plotly-chart>
          <legend>Intervention Scenarios</legend>
          <ul class="nav nav-tabs">
            <li v-for="(scenario, scenarioKey, index) in interventionTableConfig" class="nav-item"><a data-toggle="tab" class="nav-link" v-bind:class="[index === 0 ? 'active' : '']" :href="'#' + scenarioKey">{{scenario.formTitle}}</a></li>
          </ul>
          <div class="tab-content">
            <div :id="scenarioKey" class="tab-pane fade" v-bind:class="[index === 0 ? 'active show' : '']" v-for="(scenario, scenarioKey, index) in interventionTableConfig">
              <div>
                <legend>{{scenario.formTitle}}</legend>
                <form @submit.prevent="(e) => addIntervention(scenarioKey, e)">
                  <div class="form-group">
                    <div class="input-group mb-3">
                      <template v-for="field in scenario.fields">
                        <input max="180" min="1" :placeholder="field.label" :name="field.key" :aria-label="field.label" class="form-control" v-if="field.type !== 'select'" :type="field.type" >
                        <select class="form-control" :name="field.key" v-else>
                            <option v-for="option in field.options" :value="option.value">{{option.label}}</option>
                        </select>
                      </template>
                      <div class="input-group-append">
                        <button class="btn btn-outline-secondary" type="submit">Add a scenario</button>
                      </div>
                    </div>
                  </div>
                </form>
                <span aria-live="assertive" v-if="scenarioError[scenarioKey]" class="text-danger form-error">{{scenarioError[scenarioKey]}}</span>
                <div v-if="intervention_pars[scenarioKey] && intervention_pars[scenarioKey].length > 0">
                  <table class="table">
                    <thead>
                      <tr>
                        <th scope="col" v-for="field in scenario.fields">{{field.label}}</th>
                        <th scope="col"> </th>
                      </tr>
                    </thead>
                    <tbody>
                      <tr v-for="(intervention, index) in intervention_pars[scenarioKey]">
                        <th v-for="field in scenario.fields" scope="row">{{intervention[field.key]}}</th>
                        <td><button @click="deleteIntervention(scenarioKey, index)" class="btn btn-outline-secondary" type="button">Delete</button></td>
                      </tr>
                    </tbody>
                  </table>
                </div>
              </div>
            </div>
          </div>
        </fieldset>
=======
          <b-collapse id="advanced">
            <div class="card-body">
              <div class="row">

                <fieldset class="col-md-6">
                  <legend>Population parameters</legend>
                  <div v-for="(par, key) in sim_pars" class="form-group">
                    <div :id="key+'-wpr'">
                      <label :for="key">{{par.name}}:</label>
                      <input :id="key" :disabled="running" class="form-control" v-model="par.best">
                      <span aria-live="assertive" v-if="paramError[key]" class="text-danger form-error">{{paramError[key]}}</span>
                    </div>
                    <b-tooltip :target="key+'-wpr'">
                      {{par.tip}}
                    </b-tooltip>
                  </div>
                </fieldset>
                <fieldset class="col-md-6">
                  <legend>Epidemiological parameters</legend>
                  <div v-for="(par, key) in epi_pars" class="form-group">
                    <div :id="key+'-wpr'">
                      <label :for="key">{{par.name}}:</label>
                      <input :id="key" :disabled="running" class="form-control" v-model="par.best">
                      <span aria-live="assertive" v-if="paramError[key]" class="text-danger form-error">{{paramError[key]}}</span>
                    </div>
                    <b-tooltip :target="key+'-wpr'">
                      {{par.tip}}
                    </b-tooltip>
                  </div>
                </fieldset>

              </div>
            </div>
          </b-collapse>
        </div>

>>>>>>> 1c72a68b
      </div>

      <!-- Run button -->
      <template v-slot:footer>
        
        <div v-if="err" class="errorbox">
          <p>During the simulation, the following warning(s) were encountered:</p>
          <p>{{ err }}</p>
        </div>

        <div class="form-inline justify-content-end py-2 px-3">
          <label class="mr-3">
            <input type="checkbox" v-model="show_animation" />Render animation
          </label>
          
          <button v-if="running" class="btn btn-primary btn-lg btn-run green" type="button" disabled>
            <span class="spinner-border spinner-border-sm" role="status" aria-hidden="true"></span>
            Running...
          </button>
          <button v-else id="run_btn" :disabled="isRunDisabled" class="btn btn-primary btn-lg btn-run green" type="button" @click="runSim">
            Run
          </button>

          <div class="form-group ml-3" id="history">
            <select :disabled="running" v-model="historyIdx" @change="loadPars" class="form-control form-control-sm" aria-label="Run history">
              <option v-for="(item, index) in history" :value="index">
                {{ index }}
              </option>
            </select>
          </div>
          <b-tooltip target="history">
            History of parameters used in this session
          </b-tooltip>
        </div>

      </template>
    </b-sidebar>

    <!-- Show the actual graph -->
    <div id="graphs" class="graphs">
      <button class="btn" @click="open_panel">
        Open parameters
      </button>
      <fieldset>
        <legend>Results</legend>
        <!--           <template v-if="running">
                    <p><i>Please wait, running model...</i></p>
                    <b-spinner />
                  </template> -->
        <template v-if="result.graphs.length === 0">
          <p><i>Click "Run" to display graphs</i></p>
        </template>
        <template v-else>

          <div class="d-flex flex-wrap">
            <div class="w-50" v-for="x in result.graphs">
              <plotly-chart :graph="x" :key="x.id"/>
            </div>

            <!-- <b>After {{ result.summary.days }} days: {{ result.summary.cases }} cases, {{ result.summary.deaths }} deaths</b> -->

            <div class="text-center">
              <button id="download_xlsx" class="btn btn-primary blueish" type="button" @click="downloadExcel">
                <span class="sr-only">Download</span> XLSX <span class="ti-download"/>
              </button>
              <button id="download_json" class="btn btn-primary blueish" type="button" @click="downloadJson">
                <span class="sr-only">Download</span> JSON <span class="ti-download"/>
              </button>
              <b-tooltip target="download_xlsx">
                Download results as an XLSX file
              </b-tooltip>
              <b-tooltip target="download_json">
                Download results as a JSON file
              </b-tooltip>
            </div>

          </div>

        </template>

      </fieldset>
    </div>
  </div>

  <footer class="row no-gutter">
    <nav class="navbar navbar-dark bg-dark">
            <span class="navbar-text text-white">
              &copy; 2020 <a href="http://idmod.org" target="_blank">Institute for Disease Modeling</a>
            </span>
      <a href="https://github.com/institutefordiseasemodeling/covasim" target="_blank" class="navbar-text">
        <span class="sr-only">View this project on GitHub</span>
        <svg height="16" viewBox="0 0 16 16" version="1.1" width="20" aria-hidden="true">
          <path fill-rule="evenodd" fill="currentColor"
                d="M8 0C3.58 0 0 3.58 0 8c0 3.54 2.29 6.53 5.47 7.59.4.07.55-.17.55-.38 0-.19-.01-.82-.01-1.49-2.01.37-2.53-.49-2.69-.94-.09-.23-.48-.94-.82-1.13-.28-.15-.68-.52-.01-.53.63-.01 1.08.58 1.23.82.72 1.21 1.87.87 2.33.66.07-.52.28-.87.51-1.07-1.78-.2-3.64-.89-3.64-3.95 0-.87.31-1.59.82-2.15-.08-.2-.36-1.02.08-2.12 0 0 .67-.21 2.2.82.64-.18 1.32-.27 2-.27.68 0 1.36.09 2 .27 1.53-1.04 2.2-.82 2.2-.82.44 1.1.16 1.92.08 2.12.51.56.82 1.27.82 2.15 0 3.07-1.87 3.75-3.65 3.95.29.25.54.73.54 1.48 0 1.07-.01 1.93-.01 2.2 0 .21.15.46.55.38A8.013 8.013 0 0016 8c0-4.42-3.58-8-8-8z"></path>
        </svg>
      </a>

    </nav>
  </footer>
</section>
</body>


<!-- SCRIPTS -->
<script src="cova_app.js" type="text/javascript"></script>
<!-- jQuery first, then Popper.js, then Bootstrap JS -->
<script src="https://code.jquery.com/jquery-3.2.1.slim.min.js" integrity="sha384-KJ3o2DKtIkvYIK3UENzmM7KCkRr/rE9/Qpg6aAZGJwFDMVNA/GpGFF93hXpG5KkN" crossorigin="anonymous"></script>
<script src="https://cdnjs.cloudflare.com/ajax/libs/popper.js/1.12.9/umd/popper.min.js" integrity="sha384-ApNbgh9B+Y1QKtv3Rn7W3mgPxhU9K/ScQsAP7hUibX39j7fakFPskvXusvfa0b4Q" crossorigin="anonymous"></script>
<script src="https://maxcdn.bootstrapcdn.com/bootstrap/4.0.0/js/bootstrap.min.js" integrity="sha384-JZR6Spejh4U02d8jOt6vLEHfe/JQGiRRSQQxSfFWpi1MquVdAyjUar5+76PVCmYl" crossorigin="anonymous"></script>

</html><|MERGE_RESOLUTION|>--- conflicted
+++ resolved
@@ -70,7 +70,7 @@
 
   <div class="content">
 
-    <b-sidebar id="parameters" title="Parameters" :visible="panel_open" no-header-close bg-variant="white" width="40rem" shadow>
+    <b-sidebar id="parameters" title="Parameters" :visible="panel_open" no-header-close bg-variant="white" width="47rem" shadow>
       <div class="px-3">
 
         <!-- Presets -->
@@ -115,8 +115,8 @@
 
         <div class="form-group">
           <label for="n_days">Number of days to simulate:</label>
-          <input id="n_days" type="number" min="1" max="180" :disabled="running" class="form-control" v-model="sim_length">
-          <span aria-live="assertive" v-if="paramError.n_days" class="text-danger form-error">{{paramError.n_days}}</span>
+          <input id="n_days" type="number" :min="sim_length.min" :max="sim_length.max" :disabled="running" class="form-control" v-model="sim_length.best">
+          <span aria-live="assertive" v-if="paramError.sim_length" class="text-danger form-error">{{paramError.sim_length}}</span>
           
           <b-tooltip target="n_days">
             Number of days to run the simulation for
@@ -125,19 +125,52 @@
 
         <div class="card mb-3">
           <div class="card-header">
-            <button class="btn btn-block" v-b-toggle.intervention>Interventions</button>
+            <button class="btn btn-block" v-b-toggle.intervention>Intervention Scenarios</button>
           </div>
           <b-collapse visible id="intervention">
             <div class="card-body">
-              <div v-for="(par, key) in int_pars" class="form-group">
-                <div :id="key+'-wpr'">
-                  <label :for="key">{{par.name}}:</label>
-                  <input :id="key" :disabled="running" class="form-control" v-model="par.best">
-                  <span aria-live="assertive" v-if="paramError[key]" class="text-danger form-error">{{paramError[key]}}</span>
+              <plotly-chart v-if="intervention_figs && intervention_figs.id" :graph="intervention_figs" :key="intervention_figs.id" ></plotly-chart>
+              <ul class="nav nav-tabs">
+                <li v-for="(scenario, scenarioKey, index) in interventionTableConfig" class="nav-item"><a data-toggle="tab" class="nav-link" v-bind:class="[index === 0 ? 'active' : '']" :href="'#' + scenarioKey">{{scenario.formTitle}}</a></li>
+              </ul>
+              <div class="tab-content">
+                <div :id="scenarioKey" class="tab-pane fade" v-bind:class="[index === 0 ? 'active show' : '']" v-for="(scenario, scenarioKey, index) in interventionTableConfig">
+                  <fieldset>
+                    <legend>{{scenario.formTitle}}</legend>
+                    <form @submit.prevent="(e) => addIntervention(scenarioKey, e)">
+                      <div class="form-group">
+                        <div class="input-group mb-3">
+                          <template v-for="field in scenario.fields">
+                            <input max="180" min="1" :placeholder="field.label" :name="field.key" :aria-label="field.label" class="form-control" v-if="field.type !== 'select'" :type="field.type" >
+                            <select class="form-control" :name="field.key" v-else>
+                                <option v-for="option in field.options" :value="option.value">{{option.label}}</option>
+                            </select>
+                          </template>
+                          <div class="input-group-append">
+                            <button class="btn btn-outline-secondary" type="submit">Add a scenario</button>
+                          </div>
+                        </div>
+                      </div>
+                    </form>
+                    <span aria-live="assertive" v-if="scenarioError[scenarioKey]" class="text-danger form-error">{{scenarioError[scenarioKey]}}</span>
+                    <div v-if="intervention_pars[scenarioKey] && intervention_pars[scenarioKey].length > 0">
+                      <table class="table">
+                        <thead>
+                          <tr>
+                            <th scope="col" v-for="field in scenario.fields">{{field.label}}</th>
+                            <th scope="col"> </th>
+                          </tr>
+                        </thead>
+                        <tbody>
+                          <tr v-for="(intervention, index) in intervention_pars[scenarioKey]">
+                            <th v-for="field in scenario.fields" scope="row">{{intervention[field.key]}}</th>
+                            <td><button @click="deleteIntervention(scenarioKey, index)" class="btn btn-outline-secondary" type="button">Delete</button></td>
+                          </tr>
+                        </tbody>
+                      </table>
+                    </div>
+                  </fieldset>
                 </div>
-                <b-tooltip :target="key+'-wpr'">
-                  {{par.tip}}
-                </b-tooltip>
               </div>
             </div>
           </b-collapse>
@@ -146,55 +179,6 @@
           <div class="card-header">
             <button class="btn btn-block" v-b-toggle.advanced>Advanced</button>
           </div>
-<<<<<<< HEAD
-        </fieldset>
-        <fieldset class="col-md-12">
-          <plotly-chart v-if="intervention_figs && intervention_figs.id" :graph="intervention_figs" :key="intervention_figs.id" ></plotly-chart>
-          <legend>Intervention Scenarios</legend>
-          <ul class="nav nav-tabs">
-            <li v-for="(scenario, scenarioKey, index) in interventionTableConfig" class="nav-item"><a data-toggle="tab" class="nav-link" v-bind:class="[index === 0 ? 'active' : '']" :href="'#' + scenarioKey">{{scenario.formTitle}}</a></li>
-          </ul>
-          <div class="tab-content">
-            <div :id="scenarioKey" class="tab-pane fade" v-bind:class="[index === 0 ? 'active show' : '']" v-for="(scenario, scenarioKey, index) in interventionTableConfig">
-              <div>
-                <legend>{{scenario.formTitle}}</legend>
-                <form @submit.prevent="(e) => addIntervention(scenarioKey, e)">
-                  <div class="form-group">
-                    <div class="input-group mb-3">
-                      <template v-for="field in scenario.fields">
-                        <input max="180" min="1" :placeholder="field.label" :name="field.key" :aria-label="field.label" class="form-control" v-if="field.type !== 'select'" :type="field.type" >
-                        <select class="form-control" :name="field.key" v-else>
-                            <option v-for="option in field.options" :value="option.value">{{option.label}}</option>
-                        </select>
-                      </template>
-                      <div class="input-group-append">
-                        <button class="btn btn-outline-secondary" type="submit">Add a scenario</button>
-                      </div>
-                    </div>
-                  </div>
-                </form>
-                <span aria-live="assertive" v-if="scenarioError[scenarioKey]" class="text-danger form-error">{{scenarioError[scenarioKey]}}</span>
-                <div v-if="intervention_pars[scenarioKey] && intervention_pars[scenarioKey].length > 0">
-                  <table class="table">
-                    <thead>
-                      <tr>
-                        <th scope="col" v-for="field in scenario.fields">{{field.label}}</th>
-                        <th scope="col"> </th>
-                      </tr>
-                    </thead>
-                    <tbody>
-                      <tr v-for="(intervention, index) in intervention_pars[scenarioKey]">
-                        <th v-for="field in scenario.fields" scope="row">{{intervention[field.key]}}</th>
-                        <td><button @click="deleteIntervention(scenarioKey, index)" class="btn btn-outline-secondary" type="button">Delete</button></td>
-                      </tr>
-                    </tbody>
-                  </table>
-                </div>
-              </div>
-            </div>
-          </div>
-        </fieldset>
-=======
           <b-collapse id="advanced">
             <div class="card-body">
               <div class="row">
@@ -231,7 +215,6 @@
           </b-collapse>
         </div>
 
->>>>>>> 1c72a68b
       </div>
 
       <!-- Run button -->
