'''
Functions for running multiple Covasim runs.
'''

#%% Imports
import numpy as np
import pylab as pl
import pandas as pd
import sciris as sc
import datetime as dt
from collections import defaultdict
import matplotlib.ticker as ticker
from . import misc as cvm
from . import defaults as cvd
from . import base as cvb
from . import sim as cvs


# Specify all externally visible functions this file defines
__all__ = ['make_metapars', 'Scenarios', 'single_run', 'multi_run']



def make_metapars():
    ''' Create default metaparameters for a Scenarios run '''
    metapars = sc.objdict(
        n_runs    = 3, # Number of parallel runs; change to 3 for quick, 11 for real
        noise     = 0.1, # Use noise, optionally
        noisepar  = 'beta',
        rand_seed = 1,
        quantiles = {'low':0.1, 'high':0.9},
        verbose   = 1,
    )
    return metapars


class Scenarios(cvb.ParsObj):
    '''
    Class for running multiple sets of multiple simulations -- e.g., scenarios.

    Args:
        sim (Sim or None): if supplied, use a pre-created simulation as the basis for the scenarios
        metapars (dict): meta-parameters for the run, e.g. number of runs; see make_metapars() for structure
        scenarios (dict): a dictionary defining the scenarios; see default_scenario for structure
        basepars (dict): a dictionary of sim parameters to be used for the basis of the scenarios (not required if sim is provided)
        scenfile (str): a filename for saving (defaults to the creation date)

    Returns:
        scens: a Scenarios object
    '''

    def __init__(self, sim=None, metapars=None, scenarios=None, basepars=None, scenfile=None):

        # For this object, metapars are the foundation
        default_pars = make_metapars() # Start with default pars
        super().__init__(default_pars) # Initialize and set the parameters as attributes

        # Handle filename
        self.created = sc.now()
        if scenfile is None:
            datestr = sc.getdate(obj=self.created, dateformat='%Y-%b-%d_%H.%M.%S')
            scenfile = f'covasim_scenarios_{datestr}.scens'
        self.scenfile = scenfile

        # Handle scenarios -- by default, create a baseline scenario
        if scenarios is None:
            scenarios = {'baseline':{'name':'Baseline', 'pars':{}}}
        self.scenarios = scenarios

        # Handle metapars
        self.metapars = sc.mergedicts({}, metapars)
        self.update_pars(self.metapars)

        # Create the simulation and handle basepars
        if sim is None:
            sim = cvs.Sim()
        self.base_sim = sim
        self.basepars = sc.mergedicts({}, basepars)
        self.base_sim.update_pars(self.basepars)
        self.base_sim.validate_pars()
        self.base_sim.init_results()

        # Copy quantities from the base sim to the main object
        self.npts = self.base_sim.npts
        self.tvec = self.base_sim.tvec

        # Create the results object; order is: results key, scenario, best/low/high
        self.sims = sc.objdict()
        self.results = sc.objdict()
        for reskey in self.result_keys():
            self.results[reskey] = sc.objdict()
            for scenkey in scenarios.keys():
                self.results[reskey][scenkey] = sc.objdict()
                for nblh in ['name', 'best', 'low', 'high']:
                    self.results[reskey][scenkey][nblh] = None # This will get populated below
        return


    def result_keys(self):
        ''' Attempt to retrieve the results keys from the base sim '''
        try:
            keys = self.base_sim.result_keys()
        except Exception as E:
            errormsg = f'Could not retrieve result keys since base sim not accessible: {str(E)}'
            raise ValueError(errormsg)
        return keys


    def run(self, debug=False, keep_people=False, verbose=None, **kwargs):
        '''
        Run the actual scenarios

        Args:
            debug (bool): if True, runs a single run instead of multiple, which makes debugging easier
            verbose (int): level of detail to print, passed to sim.run()
            kwargs (dict): passed to multi_run() and thence to sim.run()

        Returns:
            None (modifies Scenarios object in place)
        '''

        if verbose is None:
            verbose = self['verbose']

        def print_heading(string):
            ''' Choose whether to print a heading, regular text, or nothing '''
            if verbose >= 2:
                sc.heading(string)
            elif verbose == 1:
                print(string)
            return

        reskeys = self.result_keys() # Shorten since used extensively

        # Loop over scenarios
        for scenkey,scen in self.scenarios.items():
            scenname = scen['name']
            scenpars = scen['pars']

            # This is necessary for plotting, and since self.npts is defined prior to run
            if 'n_days' in scenpars.keys():
                errormsg = 'Scenarios cannot be run with different numbers of days; set via basepars instead'
                raise ValueError(errormsg)

            # Create and run the simulations

            print_heading(f'Multirun for {scenkey}')
            scen_sim = sc.dcp(self.base_sim)
            scen_sim.label = scenkey
            scen_sim.update_pars(scenpars)
            run_args = dict(n_runs=self['n_runs'], noise=self['noise'], noisepar=self['noisepar'], keep_people=keep_people, verbose=verbose)
            if debug:
                print('Running in debug mode (not parallelized)')
                run_args.pop('n_runs', None) # Remove n_runs argument, not used for a single run
                scen_sims = [single_run(scen_sim, **run_args, **kwargs)]
            else:
                scen_sims = multi_run(scen_sim, **run_args, **kwargs) # This is where the sims actually get run

            # Process the simulations
            print_heading(f'Processing {scenkey}')

            scenraw = {}
            for reskey in reskeys:
                scenraw[reskey] = pl.zeros((self.npts, len(scen_sims)))
                for s,sim in enumerate(scen_sims):
                    scenraw[reskey][:,s] = sim.results[reskey].values

            scenres = sc.objdict()
            scenres.best = {}
            scenres.low = {}
            scenres.high = {}
            for reskey in reskeys:
                scenres.best[reskey] = pl.median(scenraw[reskey], axis=1) # Changed from median to mean for smoother plots
                scenres.low[reskey]  = pl.quantile(scenraw[reskey], q=self['quantiles']['low'], axis=1)
                scenres.high[reskey] = pl.quantile(scenraw[reskey], q=self['quantiles']['high'], axis=1)

            for reskey in reskeys:
                self.results[reskey][scenkey]['name'] = scenname
                for blh in ['best', 'low', 'high']:
                    self.results[reskey][scenkey][blh] = scenres[blh][reskey]

            self.sims[scenkey] = scen_sims

        #%% Print statistics
        if verbose:
            sc.heading('Results for last day in each scenario:')
            x = defaultdict(dict)
            scenkeys = list(self.scenarios.keys())
            for scenkey in scenkeys:
                for reskey in reskeys:
                    val = self.results[reskey][scenkey].best[-1]
                    if reskey not in ['r_eff', 'doubling_time']:
                        val = int(val)
                    x[scenkey][reskey] = val
            df = pd.DataFrame.from_dict(x).astype(object)
            print(df)
            print()

        # Save details about the run
        self._kept_people = keep_people

        return


    def plot(self, to_plot=None, do_save=None, fig_path=None, fig_args=None, plot_args=None,
             axis_args=None, fill_args=None, legend_args=None, as_dates=True, dateformat=None,
             interval=None, n_cols=1, font_size=18, font_family=None, grid=True, commaticks=True,
             do_show=True, sep_figs=False, verbose=None):
        '''
        Plot the results -- can supply arguments for both the figure and the plots.

        Args:
            to_plot     (dict): Dict of results to plot; see default_scen_plots for structure
            do_save     (bool): Whether or not to save the figure
            fig_path    (str):  Path to save the figure
            fig_args    (dict): Dictionary of kwargs to be passed to pl.figure()
            plot_args   (dict): Dictionary of kwargs to be passed to pl.plot()
            axis_args   (dict): Dictionary of kwargs to be passed to pl.subplots_adjust()
            fill_args   (dict): Dictionary of kwargs to be passed to pl.fill_between()
            legend_args (dict): Dictionary of kwargs to be passed to pl.legend()
            as_dates    (bool): Whether to plot the x-axis as dates or time points
            dateformat  (str):  Date string format, e.g. '%B %d'
            interval    (int):  Interval between tick marks
            n_cols      (int):  Number of columns of subpanels to use for subplot
            font_size   (int):  Size of the font
            font_family (str):  Font face
            grid        (bool): Whether or not to plot gridlines
            commaticks  (bool): Plot y-axis with commas rather than scientific notation
            do_show     (bool): Whether or not to show the figure
            sep_figs    (bool): Whether to show separate figures for different results instead of subplots
            verbose     (bool): Display a bit of extra information

        Returns:
            fig: Figure handle
        '''

        if verbose is None:
            verbose = self['verbose']
        sc.printv('Plotting...', 1, verbose)

        if to_plot is None:
            to_plot = cvd.default_scen_plots
        to_plot = sc.dcp(to_plot) # In case it's supplied as a dict

        # Handle input arguments -- merge user input with defaults
        fig_args    = sc.mergedicts({'figsize': (16, 14)}, fig_args)
        plot_args   = sc.mergedicts({'lw': 3, 'alpha': 0.7}, plot_args)
        axis_args   = sc.mergedicts({'left': 0.10, 'bottom': 0.05, 'right': 0.95, 'top': 0.90, 'wspace': 0.25, 'hspace': 0.25}, axis_args)
        fill_args   = sc.mergedicts({'alpha': 0.2}, fill_args)
        legend_args = sc.mergedicts({'loc': 'best'}, legend_args)

        if sep_figs:
            figs = []
        else:
            fig = pl.figure(**fig_args)
        pl.subplots_adjust(**axis_args)
        pl.rcParams['font.size'] = font_size
        if font_family:
            pl.rcParams['font.family'] = font_family

        n_rows = np.ceil(len(to_plot)/n_cols) # Number of subplot rows to have
        for rk,reskey in enumerate(to_plot):
            title = self.base_sim.results[reskey].name # Get the name of this result from the base simulation
            if sep_figs:
                figs.append(pl.figure(**fig_args))
                ax = pl.subplot(111)
            else:
                ax = pl.subplot(n_rows, n_cols, rk + 1)

            resdata = self.results[reskey]

            for scenkey, scendata in resdata.items():

                pl.fill_between(self.tvec, scendata.low, scendata.high, **fill_args)
                pl.plot(self.tvec, scendata.best, label=scendata.name, **plot_args)
                pl.title(title)
                if rk == 0:
                    pl.legend(**legend_args)

                pl.grid(grid)
                if commaticks:
                    sc.commaticks()

                if self.base_sim.data is not None and reskey in self.base_sim.data:
                    data_t = np.array((self.base_sim.data.index-self.base_sim['start_day'])/np.timedelta64(1,'D'))
                    pl.plot(data_t, self.base_sim.data[reskey], 'sk', **plot_args)
<<<<<<< HEAD
                    
=======

>>>>>>> fdbfa68b
                # Optionally reset tick marks (useful for e.g. plotting weeks/months)
                if interval:
                    xmin,xmax = ax.get_xlim()
                    ax.set_xticks(pl.arange(xmin, xmax+1, interval))

                # Set xticks as dates
                if as_dates:
                    @ticker.FuncFormatter
                    def date_formatter(x, pos):
                        return (self.base_sim['start_day'] + dt.timedelta(days=x)).strftime('%b-%d')
                    ax.xaxis.set_major_formatter(date_formatter)
                    if not interval:
                        ax.xaxis.set_major_locator(ticker.MaxNLocator(integer=True))

        # Ensure the figure actually renders or saves
        if do_save:
            if fig_path is None: # No figpath provided - see whether do_save is a figpath
                fig_path = 'covasim_scenarios.png' # Just give it a default name
            fig_path = sc.makefilepath(fig_path) # Ensure it's valid, including creating the folder
            pl.savefig(fig_path)

        if do_show:
            pl.show()
        else:
            pl.close(fig)

        return fig


    def to_json(self, filename=None, tostring=True, indent=2, verbose=False, *args, **kwargs):
        '''
        Export results as JSON.

        Args:
            filename (str): if None, return string; else, write to file

        Returns:
            A unicode string containing a JSON representation of the results,
            or writes the JSON file to disk

        '''
        d = {'t':self.tvec,
             'results':   self.results,
             'basepars':  self.basepars,
             'metapars':  self.metapars,
             'simpars':   self.base_sim._make_pardict(),
             'scenarios': self.scenarios
             }
        if filename is None:
            output = sc.jsonify(d, tostring=tostring, indent=indent, verbose=verbose, *args, **kwargs)
        else:
            output = sc.savejson(filename=filename, obj=d, indent=indent, *args, **kwargs)

        return output


    def to_excel(self, filename=None):
        '''
        Export results as XLSX

        Args:
            filename (str): if None, return string; else, write to file

        Returns:
            An sc.Spreadsheet with an Excel file, or writes the file to disk

        '''
        spreadsheet = sc.Spreadsheet()
        spreadsheet.freshbytes()
        with pd.ExcelWriter(spreadsheet.bytes, engine='xlsxwriter') as writer:
            for key in self.result_keys():
                result_df = pd.DataFrame.from_dict(sc.flattendict(self.results[key], sep='_'))
                result_df.to_excel(writer, sheet_name=key)
        spreadsheet.load()

        if filename is None:
            output = spreadsheet
        else:
            output = spreadsheet.save(filename)

        return output


    def save(self, scenfile=None, keep_sims=True, keep_people=False, **kwargs):
        '''
        Save to disk as a gzipped pickle.

        Args:
            scenfile (str or None): the name or path of the file to save to; if None, uses stored
            keep_sims (bool): whether or not to store the actual Sim objects in the Scenarios object
            keep_people (bool): whether or not to store the population in the Sim objects (NB, very large)
            keywords: passed to makefilepath()

        Returns:
            scenfile (str): the validated absolute path to the saved file

        **Example**::

            scens.save() # Saves to a .scens file with the date and time of creation by default

        '''
        if scenfile is None:
            scenfile = self.scenfile
        scenfile = sc.makefilepath(filename=scenfile, **kwargs)
        self.scenfile = scenfile # Store the actual saved filename

        # Store sims seperately
        sims = self.sims
        self.sims = None # Remove for now

        obj = sc.dcp(self) # This should be quick once we've removed the sims
        if not keep_people:
            obj.base_sim.shrink(in_place=True)

        if keep_sims or keep_people:
            if keep_people:
                if not obj._kept_people:
                    print('Warning: there are no people because they were not saved during the run. '
                          'If you want people, please rerun with keep_people=True.')
                obj.sims = sims # Just restore the object in full
                print('Note: saving people, which may produce a large file!')
            else:
                obj.sims = sc.objdict()
                for key in sims.keys():
                    obj.sims[key] = []
                    for sim in sims[key]:
                        obj.sims[key].append(sim.shrink(in_place=False))

        sc.saveobj(filename=scenfile, obj=obj) # Actually save

        self.sims = sims # Restore
        return scenfile


    @staticmethod
    def load(scenfile, **kwargs):
        '''
        Load from disk from a gzipped pickle.

        Args:
            scenfile (str): the name or path of the file to save to
            keywords: passed to makefilepath()

        Returns:
            scens (Scenarios): the loaded scenarios object

        **Example**::

            sim = cv.Scenarios.load('my-scenarios.scens')
        '''
        scenfile = sc.makefilepath(filename=scenfile, **kwargs)
        scens = sc.loadobj(filename=scenfile)
        return scens



def single_run(sim, ind=0, noise=0.0, noisepar=None, verbose=None, keep_people=False, run_args=None, sim_args=None, **kwargs):
    '''
    Convenience function to perform a single simulation run. Mostly used for
    parallelization, but can also be used directly.

    Args:
        sim (Sim): the sim instance to be run
        ind (int): the index of this sim
        noise (float): the amount of noise to add to each run
        noisepar (string): the name of the parameter to add noise to
        verbose (int): detail to print
        run_args (dict): arguments passed to sim.run()
        sim_args (dict): extra parameters to pass to the sim, e.g. 'n_infected'
        kwargs (dict): also passed to the sim

    Returns:
        sim (Sim): a single sim object with results

    **Example**::

        import covasim as cv
        sim = cv.Sim() # Create a default simulation
        sim = cv.single_run(sim) # Run it, equivalent(ish) to sim.run()
    '''

    new_sim = sc.dcp(sim) # Copy the sim to avoid overwriting it

    # Set sim and run arguments
    if verbose is None:
        verbose = new_sim['verbose']
    sim_args = sc.mergedicts(sim_args, kwargs)
    run_args = sc.mergedicts({'verbose':verbose}, run_args)

    new_sim['rand_seed'] += ind # Reset the seed, otherwise no point of parallel runs
    new_sim.set_seed()

    # If the noise parameter is not found, guess what it should be
    if noisepar is None:
        noisepar = 'beta'
        if noisepar not in sim.pars.keys():
            raise cvm.KeyNotFoundError(f'Noise parameter {noisepar} was not found in sim parameters')

    # Handle noise -- normally distributed fractional error
    noiseval = noise*np.random.normal()
    if noiseval > 0:
        noisefactor = 1 + noiseval
    else:
        noisefactor = 1/(1-noiseval)
    new_sim[noisepar] *= noisefactor

    if verbose>=1:
        print(f'Running a simulation using {new_sim["rand_seed"]} seed and {noisefactor} noise')

    # Handle additional arguments
    for key,val in sim_args.items():
        print(f'Processing {key}:{val}')
        if key in new_sim.pars.keys():
            if verbose>=1:
                print(f'Setting key {key} from {new_sim[key]} to {val}')
                new_sim[key] = val
        else:
            raise cvm.KeyNotFoundError(f'Could not set key {key}: not a valid parameter name')

    # Run
    new_sim.run(**run_args)

    # Shrink the sim to save memory
    if not keep_people:
        new_sim.shrink()

    return new_sim


def multi_run(sim, n_runs=4, noise=0.0, noisepar=None, iterpars=None, verbose=None, combine=False, keep_people=None, run_args=None, sim_args=None, **kwargs):
    '''
    For running multiple runs in parallel. If the first argument is a list of sims,
    exactly these will be run and most other arguments will be ignored.

    Args:
        sim (Sim or list): the sim instance to be run, or a list of sims.
        n_runs (int): the number of parallel runs
        noise (float): the amount of noise to add to each run
        noisepar (string): the name of the parameter to add noise to
        iterpars (dict): any other parameters to iterate over the runs; see sc.parallelize() for syntax
        verbose (int): detail to print
        combine (bool): whether or not to combine all results into one sim, rather than return multiple sim objects
        keep_people (bool): whether or not to keep the people in each sim
        run_args (dict): arguments passed to sim.run()
        sim_args (dict): extra parameters to pass to the sim
        kwargs (dict): also passed to the sim

    Returns:
        If combine is True, a single sim object with the combined results from each sim.
        Otherwise, a list of sim objects (default).

    **Example**::

        import covasim as cv
        sim = cv.Sim()
        sims = cv.multi_run(sim, n_runs=6, noise=0.2)
    '''

    # Create the sims
    if sim_args is None:
        sim_args = {}

    # Handle iterpars
    if iterpars is None:
        iterpars = {}
    else:
        n_runs = None # Reset and get from length of dict instead
        for key,val in iterpars.items():
            new_n = len(val)
            if n_runs is not None and new_n != n_runs:
                raise ValueError(f'Each entry in iterpars must have the same length, not {n_runs} and {len(val)}')
            else:
                n_runs = new_n

    # Run the sims
    if isinstance(sim, cvs.Sim): # Normal case: one sim
        iterkwargs = {'ind':np.arange(n_runs)}
        iterkwargs.update(iterpars)
        kwargs = {'sim':sim, 'noise':noise, 'noisepar':noisepar, 'verbose':verbose, 'keep_people':keep_people, 'sim_args':sim_args, 'run_args':run_args}
        sims = sc.parallelize(single_run, iterkwargs=iterkwargs, kwargs=kwargs)
    elif isinstance(sim, list): # List of sims
        iterkwargs = {'sim':sim}
        kwargs = {'verbose':verbose, 'keep_people':keep_people, 'sim_args':sim_args, 'run_args':run_args}
        sims = sc.parallelize(single_run, iterkwargs=iterkwargs, kwargs=kwargs)
    else:
        errormsg = f'Must be Sim object or list, not {type(sim)}'
        raise TypeError(errormsg)

    # Usual case -- return a list of sims
    if not combine:
        return sims

    # Or, combine them into a single sim with scaled results
    else:
        output_sim = sc.dcp(sims[0])
        output_sim.parallelized = {'parallelized':True, 'combined':True, 'n_runs':n_runs}  # Store how this was parallelized
        output_sim['pop_size'] *= n_runs  # Record the number of people

        for s,sim in enumerate(sims[1:]): # Skip the first one
            if keep_people:
                output_sim.people += sim.people
            for key in sim.result_keys():
                this_res = sim.results[key]
                output_sim.results[key].values += this_res.values

        # For non-count results (scale=False), rescale them
        for key in output_sim.result_keys():
            if not output_sim.results[key].scale:
                output_sim.results[key].values /= len(sims)

        return output_sim<|MERGE_RESOLUTION|>--- conflicted
+++ resolved
@@ -284,11 +284,7 @@
                 if self.base_sim.data is not None and reskey in self.base_sim.data:
                     data_t = np.array((self.base_sim.data.index-self.base_sim['start_day'])/np.timedelta64(1,'D'))
                     pl.plot(data_t, self.base_sim.data[reskey], 'sk', **plot_args)
-<<<<<<< HEAD
-                    
-=======
-
->>>>>>> fdbfa68b
+
                 # Optionally reset tick marks (useful for e.g. plotting weeks/months)
                 if interval:
                     xmin,xmax = ax.get_xlim()
