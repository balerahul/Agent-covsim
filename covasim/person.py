--- conflicted
+++ resolved
@@ -332,9 +332,6 @@
             self.diagnosed = True
             return 1
         else:
-<<<<<<< HEAD
-            return 0
-=======
             return 0
 
 
@@ -355,5 +352,4 @@
             self.quarantined = False # Release from quarantine
             self.end_quarantine = None # Clear end quarantine time
             #sc.printv(f'Released {self.uid} from quarantine', 2, verbose)
-        return self.quarantined
->>>>>>> 669810e4
+        return self.quarantined