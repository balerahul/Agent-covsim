--- conflicted
+++ resolved
@@ -1465,14 +1465,8 @@
             sim.people.vaccinated[vacc_inds] = True
             sim.people.vaccine_source[vacc_inds] = self.index
             sim.people.doses[vacc_inds] += 1
-<<<<<<< HEAD
-            sim.people.date_vaccinated[vacc_inds] = sim.t
+            sim.people.date_vaccinated[vacc_inds] = t
             cvi.update_peak_nab(sim.people, vacc_inds, self.p)
-=======
-            sim.people.date_vaccinated[vacc_inds] = t
-
-            cvi.update_peak_nab(sim.people, vacc_inds, nab_pars=self.p, natural=False)
->>>>>>> 56bb93de
 
             if t >= 0:
                 # Only record these quantities by default if it's not a historical dose
