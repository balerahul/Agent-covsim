--- conflicted
+++ resolved
@@ -67,12 +67,7 @@
 
         Returns:
             JSON-serializable representation (typically a dict, but could be anything else)
-<<<<<<< HEAD
-
-        """
-=======
-        '''
->>>>>>> d41c58f2
+        '''
         d = sc.dcp(self.__dict__)
         d['InterventionType'] = self.__class__.__name__
         return d
@@ -151,12 +146,7 @@
                     cv.test_historical(npts, n_tests=[100] * npts, n_positive=[1] * npts),
                     cv.test_prob(npts, symptomatic_prob=0.2, asymptomatic_prob=0.002),
                 ])
-<<<<<<< HEAD
-
-    """
-=======
-    '''
->>>>>>> d41c58f2
+    '''
 
     def __init__(self, days, interventions):
         super().__init__()
