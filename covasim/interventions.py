--- conflicted
+++ resolved
@@ -2066,12 +2066,8 @@
             if variant in mapping:
                 variants += [mapping[variant]]
             else:
-<<<<<<< HEAD
-                raise ValueError('historical_wave intervention cannot handle non default variant:{}'.format(variant))
-=======
                 errormsg = f'historical_wave() cannot add a new variant, must be added to sim via cv.variant: {variant}'
                 raise ValueError(errormsg)
->>>>>>> 4ae0ce7f
 
         # pick individuls for each wave
         inf_offset_days = []
@@ -2177,4 +2173,8 @@
         people.update_states_pre(t=0)
 
         # reset the seed infections
-        sim.people.infect(seed_inds, layer='seed_infection')+        sim.people.infect(seed_inds, layer='seed_infection')
+
+    def apply(self, sim):
+        # nothing to do!
+        return
