--- conflicted
+++ resolved
@@ -582,33 +582,9 @@
         # Iterate through n_strains to calculate infections
         for strain in range(ns):
 
-<<<<<<< HEAD
+
             # Check immunity
             people.check_immunity(strain, sus=True)
-=======
-            immunity_factors = np.zeros(len(people), dtype=cvd.default_float)
-
-            # Determine who is currently exposed and cannot get another infection
-            inf_inds = cvu.false(sus)
-
-            # Determine who is vaccinated and has some immunity from vaccine
-            vacc_inds = np.setdiff1d(vacc_inds, inf_inds) # Take out anyone currently infected
-            if len(vacc_inds):
-                vaccine_source = cvd.default_int(people.vaccine_source[vacc_inds])
-                vaccine_scale_factor = vaccine_info['rel_imm'][vaccine_source, strain]
-                doses_all = np.copy(cvd.default_int(people.vaccinations))
-
-                # doses = cvd.default_int(people.vaccinations[vacc_inds])
-
-                # pull out inds who have a prior infection
-                prior_inf = cvu.false(np.isnan(date_rec))
-                prior_inf_vacc = np.intersect1d(prior_inf, vacc_inds)
-                doses_all[prior_inf_vacc] = vaccine_info['doses']
-                doses = doses_all[vacc_inds]
-                vaccine_time = cvd.default_int(t - date_vacc[vacc_inds])
-                vaccine_immunity = vaccine_info['vaccine_immune_degree']['sus'][vaccine_source, doses-1, vaccine_time]
-                immunity_factors[vacc_inds] = vaccine_scale_factor * vaccine_immunity
->>>>>>> 3c205ffe
 
             # Deal with strain parameters
             for key in strain_parkeys:
