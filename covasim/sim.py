--- conflicted
+++ resolved
@@ -532,12 +532,8 @@
                             if (datum == 0) and (estimate == 0):
                                 p = 1.0
                             else:
-<<<<<<< HEAD
-                                p = cvu.poisson_test(datum, estimate)
+                                p = cvm.poisson_test(datum, estimate)
                             p = max(p, pLowest)
-=======
-                                p = cvm.poisson_test(datum, estimate)
->>>>>>> a36e8a44
                             logp = pl.log(p)
                             loglike += weight*logp
                             sc.printv(f'  {d}, data={datum:3.0f}, model={estimate:3.0f}, log(p)={logp:10.4f}, loglike={loglike:10.4f}', 2, verbose)
