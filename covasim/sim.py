--- conflicted
+++ resolved
@@ -27,7 +27,6 @@
     symptomatic = '#c1ad71',
     severe      = '#c1981d',
     critical    = '#b86113',
-    diagnosed   = '#3443eb',
     deaths      = '#000000',
     )
 
@@ -67,13 +66,12 @@
         pars (dict): parameters to modify from their default values
         datafile (str): filename of (Excel) data file to load, if any
         datacols (list): list of column names of the data file to load
-        population (str, Population instance): Population to use. If it's a string, the population will be loaded from a file
         filename (str): the filename for this simulation, if it's saved (default: creation date)
     '''
 
-    def __init__(self, pars=None, prog_by_age=True, datafile=None, datacols=None, population=None, filename=None):
+    def __init__(self, pars=None, datafile=None, datacols=None, popfile=None, filename=None):
         # Create the object
-        default_pars = cvpars.make_pars(prog_by_age) # Start with default pars
+        default_pars = cvpars.make_pars() # Start with default pars
         super().__init__(default_pars) # Initialize and set the parameters as attributes
 
         # Set attributes
@@ -81,22 +79,20 @@
         self.filename      = None  # The filename of the sim
         self.datafile      = None  # The name of the data file
         self.data          = None  # The actual data
+        self.popdict       = None  # The population dictionary
         self.t             = None  # The current time in the simulation
         self.initialized   = False # Whether or not initialization is complete
         self.results_ready = False # Whether or not results are ready
+        self.people        = {}    # Initialize these here so methods that check their length can see they're empty
         self.results       = {}    # For storing results
 
         # Now update everything
         self.set_metadata(filename)        # Set the simulation date and filename
         self.load_data(datafile, datacols) # Load the data, if provided
-        self.update_pars(sc.dcp(pars))  # Update the parameters, if provided. Use deep copy so that the people/contact layers in the parameters don't interact if the parameters are used for multiple sims
-
-        if sc.isstring(population):
-            self.load_population(population)      # Load the population, if provided
-        else:
-            self.population = population
-
-        return
+        self.load_population(popfile)      # Load the population, if provided
+        self.update_pars(pars)             # Update the parameters, if provided
+        return
+
 
     def set_metadata(self, filename):
         ''' Set the metadata for the simulation -- creation time and filename '''
@@ -106,6 +102,7 @@
             self.filename = f'covasim_{datestr}.sim'
         return
 
+
     def load_data(self, datafile=None, datacols=None, **kwargs):
         ''' Load the data to calibrate against, if provided '''
         self.datafile = datafile # Store this
@@ -117,6 +114,37 @@
 
         return
 
+
+    def load_population(self, filename=None, **kwargs):
+        '''
+        Load the population dictionary from file.
+
+        Args:
+            filename (str): name of the file to load
+        '''
+        if filename is not None:
+            filepath = sc.makefilepath(filename=filename, **kwargs)
+            self.popdict = sc.loadobj(filepath)
+            n_actual = len(self.popdict['uid'])
+            n_expected = self['n']
+            if n_actual != n_expected:
+                errormsg = f'Wrong number of people ({n_expected} requested, {n_actual} actual) -- please change "n" to match or regenerate the file'
+                raise ValueError(errormsg)
+        return
+
+
+    def save_population(self, filename, **kwargs):
+        '''
+        Save the population dictionary to file.
+
+        Args:
+            filename (str): name of the file to save to.
+        '''
+        filepath = sc.makefilepath(filename=filename, **kwargs)
+        sc.saveobj(filepath, self.popdict)
+        return filepath
+
+
     def initialize(self, **kwargs):
         '''
         Perform all initializations.
@@ -127,10 +155,11 @@
         self.t = 0  # The current time index
         self.validate_pars() # Ensure parameters have valid values
         self.set_seed() # Reset the random seed
-        self.init_people() # Create the results stucture
         self.init_results() # Create the results stucture
+        self.init_people(**kwargs) # Create all the people (slow)
         self.initialized = True
         return
+
 
     def validate_pars(self):
         ''' Some parameters can take multiple types; this makes them consistent '''
@@ -145,10 +174,27 @@
             start_day = start_day.date()
         self['start_day'] = start_day
 
+        # Handle contacts
+        contacts = self['contacts']
+        if sc.isnumber(contacts): # It's a scalar instead of a dict, assume it's community contacts
+            self['contacts']    = {'h':0, 's':0, 'w':0, 'c':contacts}
+            self['beta_layers'] = {'h':0, 's':0, 'w':0, 'c':1.0}
+
+        # Handle population data
+        popdata_choices = ['random', 'microstructure']
+        if sc.isnumber(self['usepopdata']) or isinstance(self['usepopdata'], bool): # Convert e.g. usepopdata=1 to 'bayesian'
+            self['usepopdata'] = popdata_choices[int(self['usepopdata'])] # Choose one of these
+        if self['usepopdata'] not in popdata_choices:
+            choice = self['usepopdata']
+            choicestr = ', '.join(popdata_choices)
+            errormsg = f'Population data option "{choice}" not available; choices are: {choicestr}'
+            raise ValueError(errormsg)
+
         # Handle interventions
         self['interventions'] = sc.promotetolist(self['interventions'], keepnone=False)
 
         return
+
 
     def init_results(self):
         '''
@@ -174,7 +220,6 @@
         self.results['n_symptomatic'] = init_res('Number symptomatic',       color=dcols.symptomatic)
         self.results['n_severe']      = init_res('Number of severe cases',   color=dcols.severe)
         self.results['n_critical']    = init_res('Number of critical cases', color=dcols.critical)
-        self.results['n_diagnosed']   = init_res('Number of confirmed cases', color=dcols.diagnosed)
         self.results['bed_capacity']  = init_res('Percentage bed capacity', scale=False)
 
         # Flows and cumulative flows
@@ -194,6 +239,7 @@
         self.results_ready = False
 
         return
+
 
     @property
     def reskeys(self):
@@ -205,40 +251,24 @@
                 res_keys.append(key)
         return res_keys
 
-    @property
-    def people(self):
-        if self.population:
-            return self.population.people
-        else:
-            return None
-
-    def get_person(self, *args, **kwargs):
-        return self.population.get_person(*args, **kwargs)
-
-    def init_people(self):
-        ''' Seed infections '''
-
-        if self.population is None:
-            # Make a random network
-            sc.printv('Input parameters did not contain a population - creating a random network', 1)
-            self.population = cvpop.Population.random(pars=self.pars)
-
-<<<<<<< HEAD
+
+    def init_people(self, verbose=None, id_len=None, **kwargs):
+        ''' Create the people '''
+
+        if verbose is None:
+            verbose = self['verbose']
+
+        sc.printv(f'Creating {self["n"]} people...', 1, verbose)
+
+        cvppl.make_people(self, verbose=verbose, id_len=id_len, **kwargs)
+
         # Create the seed infections
-        for i in range(int(self['n_seed'])):
+        for i in range(int(self['n_infected'])):
             person = self.get_person(i)
-=======
-        for i in range(int(self['n_infected'])):
-            person = self.population.get_person(i)
->>>>>>> 26b915f7
             person.infect(t=0)
-        return
-
-    def load_population(self, filename, *args, **kwargs):
-        self.population = cvpop.Population.load(filename, *args, **kwargs)
-
-    def save_population(self, filename, *args, **kwargs):
-        return self.population.save(filename, *args, **kwargs)
+
+        return
+
 
     def next(self, verbose=0) -> None:
         '''
@@ -255,11 +285,6 @@
         # If we have reached the end of the simulation, then do nothing
         if self.t == self.npts:
             return
-
-<<<<<<< HEAD
-=======
-        t = self.t
->>>>>>> 26b915f7
 
         # Zero counts for this time step: stocks
         n_susceptible   = 0
@@ -283,15 +308,13 @@
         asymp_factor     = self['asymp_factor']
         diag_factor      = self['diag_factor']
         cont_factor      = self['cont_factor']
+        beta_layers      = self['beta_layers']
         n_beds           = self['n_beds']
         bed_constraint   = False
-<<<<<<< HEAD
         n_people         = len(self.people)
         n_comm_contacts  = self['contacts']['c'] # Community contacts
         n_import         = cvu.pt(self['n_import']) # Imported cases
         t = self.t
-=======
->>>>>>> 26b915f7
 
         # Print progress
         if verbose >= 1:
@@ -357,7 +380,19 @@
                                (diag_factor if person.diagnosed else 1.) * \
                                (cont_factor if person.known_contact else 1.)
 
-<<<<<<< HEAD
+
+                    for layer in self.population.contact_layers.values():
+                        contacts = layer.get_contacts(person, t)
+                        layer_beta = thisbeta * layer.beta
+                        transmission_inds = cvu.bf(layer_beta, contacts)
+
+                        for contact_ind in transmission_inds:
+                            target_person = self.population.get_person(contact_ind)  # Stored by integer
+
+                            # This person was diagnosed last time step: time to flag their contacts
+                            if person.date_diagnosed is not None and person.date_diagnosed == t-1 and layer.traceable:
+                                target_person.known_contact = True
+
                     # Determine who gets infected
                     community_contact_inds = cvu.choose(max_n=n_people, n=n_comm_contacts)
                     person.contacts['c'] = community_contact_inds
@@ -373,25 +408,13 @@
                         if target_person.susceptible: # Skip people who are not susceptible
                             new_infections += target_person.infect(t, bed_constraint, source=person) # Actually infect them
                             sc.printv(f'        Person {person.uid} infected person {target_person.uid}!', 2, verbose)
-=======
-                    for layer in self.population.contact_layers.values():
-                        contacts = layer.get_contacts(person, t)
-                        layer_beta = thisbeta * layer.beta
-                        transmission_inds = cvu.bf(layer_beta, contacts)
-
-                        for contact_ind in transmission_inds:
-                            target_person = self.population.get_person(contact_ind)  # Stored by integer
-
-                            # This person was diagnosed last time step: time to flag their contacts
-                            if person.date_diagnosed is not None and person.date_diagnosed == t-1 and layer.traceable:
-                                target_person.known_contact = True
->>>>>>> 26b915f7
 
                             # Skip people who are not susceptible
                             if target_person.susceptible:
                                 new_infections += target_person.infect(t, bed_constraint, source=person) # Actually infect them
                                 sc.printv(f'        Person {person.uid} infected person {target_person.uid}!', 2, verbose)
 
+        sc.printv(f'Number of beds available: {n_beds-n_severe}, bed constraint: {bed_constraint}', 2, verbose)
         # End of person loop; apply interventions
         for intervention in self['interventions']:
             intervention.apply(self)
@@ -471,7 +494,7 @@
     def finalize(self, verbose=None):
         for key in self.result_flows:
             self.results[f'cum_{key}'].values = np.cumsum(self.results[f'new_{key}'].values)
-        self.results['cum_infections'].values += self['n_seed'] # Include initially infected people
+        self.results['cum_infections'].values += self['n_infected'] # Include initially infected people
 
         # Scale the results
         for reskey in self.reskeys:
