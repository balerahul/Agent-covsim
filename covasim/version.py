# -*- coding: utf-8 -*-

__all__ = ['__version__', '__versiondate__', '__license__']

<<<<<<< HEAD
__version__ = '1.5.3'
__versiondate__ = '2020-08-28'
=======
__version__ = '1.6.0'
__versiondate__ = '2020-09-07'
>>>>>>> 1cb47959
__license__ = f'Covasim {__version__} ({__versiondate__}) — © 2020 by IDM'<|MERGE_RESOLUTION|>--- conflicted
+++ resolved
@@ -2,11 +2,6 @@
 
 __all__ = ['__version__', '__versiondate__', '__license__']
 
-<<<<<<< HEAD
-__version__ = '1.5.3'
-__versiondate__ = '2020-08-28'
-=======
 __version__ = '1.6.0'
 __versiondate__ = '2020-09-07'
->>>>>>> 1cb47959
 __license__ = f'Covasim {__version__} ({__versiondate__}) — © 2020 by IDM'