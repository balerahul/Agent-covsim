--- conflicted
+++ resolved
@@ -4,11 +4,6 @@
 
 __all__ = ['__version__', '__versiondate__', '__license__']
 
-<<<<<<< HEAD
-__version__ = '2.1.2'
-__versiondate__ = '2021-03-31'
-=======
 __version__ = '3.0.0'
-__versiondate__ = '2020-04-XX'
->>>>>>> a159a69b
+__versiondate__ = '2021-04-09'
 __license__ = f'Covasim {__version__} ({__versiondate__}) — © 2021 by IDM'