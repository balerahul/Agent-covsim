'''
Defines the Person class and functions associated with making people.
'''

#%% Imports
import numpy as np
import sciris as sc
from collections import defaultdict
from . import version as cvv
from . import utils as cvu
from . import defaults as cvd
from . import base as cvb
from . import plotting as cvplt
from . import immunity as cvi


__all__ = ['People']

class People(cvb.BasePeople):
    '''
    A class to perform all the operations on the people. This class is usually
    not invoked directly, but instead is created automatically by the sim. The
    only required input argument is the population size, but typically the full
    parameters dictionary will get passed instead since it will be needed before
    the People object is initialized.

    Note that this class handles the mechanics of updating the actual people, while
    BasePeople takes care of housekeeping (saving, loading, exporting, etc.). Please
    see the BasePeople class for additional methods.

    Args:
        pars (dict): the sim parameters, e.g. sim.pars -- alternatively, if a number, interpreted as pop_size
        strict (bool): whether or not to only create keys that are already in self.meta.person; otherwise, let any key be set
        kwargs (dict): the actual data, e.g. from a popdict, being specified

    ::Examples::

        ppl1 = cv.People(2000)

        sim = cv.Sim()
        ppl2 = cv.People(sim.pars)
    '''

    def __init__(self, pars, strict=True, **kwargs):

        # Handle pars and population size
        self.set_pars(pars)
        self.version = cvv.__version__ # Store version info

        # Other initialization
        self.t = 0 # Keep current simulation time
        self._lock = False # Prevent further modification of keys
        self.meta = cvd.PeopleMeta() # Store list of keys and dtypes
        self.contacts = None
        self.init_contacts() # Initialize the contacts
        self.infection_log = [] # Record of infections - keys for ['source','target','date','layer']

        # Set person properties -- all floats except for UID
        for key in self.meta.person:
            if key == 'uid':
                self[key] = np.arange(self.pars['pop_size'], dtype=cvd.default_int)
            else:
                self[key] = np.full(self.pars['pop_size'], np.nan, dtype=cvd.default_float)

        # Set health states -- only susceptible is true by default -- booleans except exposed by strain which should return the strain that ind is exposed to
        for key in self.meta.states:
            val = (key in ['susceptible', 'naive']) # Default value is True for susceptible and naive, false otherwise
            self[key] = np.full(self.pars['pop_size'], val, dtype=bool)

        # Set strain states, which store info about which strain a person is exposed to
        for key in self.meta.strain_states:
            self[key] = np.full(self.pars['pop_size'], np.nan, dtype=cvd.default_float)
        for key in self.meta.by_strain_states:
            self[key] = np.full((self.pars['n_strains'], self.pars['pop_size']), False, dtype=bool)

        # Set immunity and antibody states
        for key in self.meta.imm_states:  # Everyone starts out with no immunity
            self[key] = np.zeros((self.pars['n_strains'], self.pars['pop_size']), dtype=cvd.default_float)
        for key in self.meta.nab_states:  # Everyone starts out with no antibodies
            self[key] = np.full(self.pars['pop_size'], np.nan, dtype=cvd.default_float)
        for key in self.meta.vacc_states:
            self[key] = np.zeros(self.pars['pop_size'], dtype=cvd.default_int)

        # Set dates and durations -- both floats
        for key in self.meta.dates + self.meta.durs:
            self[key] = np.full(self.pars['pop_size'], np.nan, dtype=cvd.default_float)

        # Store the dtypes used in a flat dict
        self._dtypes = {key:self[key].dtype for key in self.keys()} # Assign all to float by default
        if strict:
            self.lock() # If strict is true, stop further keys from being set (does not affect attributes)

        # Store flows to be computed during simulation
        self.init_flows()

        # Although we have called init(), we still need to call initialize()
        self.initialized = False

        # Handle contacts, if supplied (note: they usually are)
        if 'contacts' in kwargs:
            self.add_contacts(kwargs.pop('contacts'))

        # Handle all other values, e.g. age
        for key,value in kwargs.items():
            if strict:
                self.set(key, value)
            else:
                self[key] = value

        self._pending_quarantine = defaultdict(list)  # Internal cache to record people that need to be quarantined on each timestep {t:(person, quarantine_end_day)}

        return


    def init_flows(self):
        ''' Initialize flows to be zero '''
        self.flows = {key:0 for key in cvd.new_result_flows}
        self.flows_strain = {}
        for key in cvd.new_result_flows_by_strain:
            self.flows_strain[key] = np.zeros(self.pars['n_strains'], dtype=cvd.default_float)
        return


    def initialize(self):
        ''' Perform initializations '''
        self.set_prognoses()
        self.validate()
        self.initialized = True
        return


    def set_prognoses(self):
        '''
        Set the prognoses for each person based on age during initialization. Need
        to reset the seed because viral loads are drawn stochastically.
        '''

        pars = self.pars # Shorten
        if 'prognoses' not in pars or 'rand_seed' not in pars:
            errormsg = 'This people object does not have the required parameters ("prognoses" and "rand_seed"). Create a sim (or parameters), then do e.g. people.set_pars(sim.pars).'
            raise sc.KeyNotFoundError(errormsg)

        def find_cutoff(age_cutoffs, age):
            '''
            Find which age bin each person belongs to -- e.g. with standard
            age bins 0, 10, 20, etc., ages [5, 12, 4, 58] would be mapped to
            indices [0, 1, 0, 5]. Age bins are not guaranteed to be uniform
            width, which is why this can't be done as an array operation.
            '''
            return np.nonzero(age_cutoffs <= age)[0][-1]  # Index of the age bin to use

        cvu.set_seed(pars['rand_seed'])

        progs = pars['prognoses'] # Shorten the name
        inds = np.fromiter((find_cutoff(progs['age_cutoffs'], this_age) for this_age in self.age), dtype=cvd.default_int, count=len(self)) # Convert ages to indices
        self.symp_prob[:]   = progs['symp_probs'][inds] # Probability of developing symptoms
        self.severe_prob[:] = progs['severe_probs'][inds]*progs['comorbidities'][inds] # Severe disease probability is modified by comorbidities
        self.crit_prob[:]   = progs['crit_probs'][inds] # Probability of developing critical disease
        self.death_prob[:]  = progs['death_probs'][inds] # Probability of death
        self.rel_sus[:]     = progs['sus_ORs'][inds]  # Default susceptibilities
        self.rel_trans[:]   = progs['trans_ORs'][inds] * cvu.sample(**self.pars['beta_dist'], size=len(inds))  # Default transmissibilities, with viral load drawn from a distribution

        return


    def update_states_pre(self, t):
        ''' Perform all state updates at the current timestep '''

        # Initialize
        self.t = t
        self.is_exp     = self.true('exposed') # For storing the interim values since used in every subsequent calculation

        # Perform updates
        self.init_flows()
        self.flows['new_infectious']    += self.check_infectious() # For people who are exposed and not infectious, check if they begin being infectious
        self.flows['new_symptomatic']   += self.check_symptomatic()
        self.flows['new_severe']        += self.check_severe()
        self.flows['new_critical']      += self.check_critical()
        self.flows['new_recoveries']    += self.check_recovery()
        new_deaths, new_known_deaths    = self.check_death()
        self.flows['new_deaths']        += new_deaths
        self.flows['new_known_deaths']  += new_known_deaths

        return


    def update_states_post(self):
        ''' Perform post-timestep updates '''
        self.flows['new_diagnoses']   += self.check_diagnosed()
        self.flows['new_quarantined'] += self.check_quar()
        del self.is_exp  # Tidy up

        return


    def update_contacts(self):
        ''' Refresh dynamic contacts, e.g. community '''
        # Figure out if anything needs to be done -- e.g. {'h':False, 'c':True}
        for lkey, is_dynam in self.pars['dynam_layer'].items():
            if is_dynam:
                self.contacts[lkey].update(self)

        return self.contacts


    #%% Methods for updating state

    def check_inds(self, current, date, filter_inds=None):
        ''' Return indices for which the current state is false and which meet the date criterion '''
        if filter_inds is None:
            not_current = cvu.false(current)
        else:
            not_current = cvu.ifalsei(current, filter_inds)
        has_date = cvu.idefinedi(date, not_current)
        inds     = cvu.itrue(self.t >= date[has_date], has_date)
        return inds


    def check_infectious(self):
        ''' Check if they become infectious '''
        inds = self.check_inds(self.infectious, self.date_infectious, filter_inds=self.is_exp)
        self.infectious[inds] = True
        self.infectious_strain[inds] = self.exposed_strain[inds]
        for strain in range(self.pars['n_strains']):
            this_strain_inds = cvu.itrue(self.infectious_strain[inds] == strain, inds)
            n_this_strain_inds = len(this_strain_inds)
            self.flows_strain['new_infectious_by_strain'][strain] += n_this_strain_inds
            self.infectious_by_strain[strain, this_strain_inds] = True
        return len(inds)


    def check_symptomatic(self):
        ''' Check for new progressions to symptomatic '''
        inds = self.check_inds(self.symptomatic, self.date_symptomatic, filter_inds=self.is_exp)
        self.symptomatic[inds] = True
        return len(inds)


    def check_severe(self):
        ''' Check for new progressions to severe '''
        inds = self.check_inds(self.severe, self.date_severe, filter_inds=self.is_exp)
        self.severe[inds] = True
        return len(inds)


    def check_critical(self):
        ''' Check for new progressions to critical '''
        inds = self.check_inds(self.critical, self.date_critical, filter_inds=self.is_exp)
        self.critical[inds] = True
        return len(inds)


    def check_recovery(self, inds=None, filter_inds='is_exp'):
        '''
        Check for recovery.

        More complex than other functions to allow for recovery to be manually imposed
        for a specified set of indices.
        '''

        # Handle more flexible options for setting indices
        if filter_inds == 'is_exp':
            filter_inds = self.is_exp
        if inds is None:
            inds = self.check_inds(self.recovered, self.date_recovered, filter_inds=filter_inds)

        # Now reset all disease states
        self.exposed[inds]          = False
        self.infectious[inds]       = False
        self.symptomatic[inds]      = False
        self.severe[inds]           = False
        self.critical[inds]         = False
        self.recovered[inds]        = True
        self.recovered_strain[inds] = self.exposed_strain[inds]
        self.infectious_strain[inds] = np.nan
        self.exposed_strain[inds]    = np.nan
        self.exposed_by_strain[:, inds] = False
        self.infectious_by_strain[:, inds] = False


        # Handle immunity aspects
        if self.pars['use_waning']:
<<<<<<< HEAD

=======
>>>>>>> 51a4758b
            # Reset additional states
            self.susceptible[inds] = True
            self.diagnosed[inds]   = False # Reset their diagnosis state because they might be reinfected

        return len(inds)


    def check_death(self):
        ''' Check whether or not this person died on this timestep  '''
        inds = self.check_inds(self.dead, self.date_dead, filter_inds=self.is_exp)
        self.dead[inds]             = True
        diag_inds = inds[self.diagnosed[inds]] # Check whether the person was diagnosed before dying
        self.known_dead[diag_inds]  = True
        self.susceptible[inds]      = False
        self.exposed[inds]          = False
        self.infectious[inds]       = False
        self.symptomatic[inds]      = False
        self.severe[inds]           = False
        self.critical[inds]         = False
        self.known_contact[inds]    = False
        self.quarantined[inds]      = False
        self.recovered[inds]        = False
        self.infectious_strain[inds] = np.nan
        self.exposed_strain[inds]    = np.nan
        self.recovered_strain[inds]  = np.nan
        return len(inds), len(diag_inds)


    def check_diagnosed(self):
        '''
        Check for new diagnoses. Since most data are reported with diagnoses on
        the date of the test, this function reports counts not for the number of
        people who received a positive test result on a day, but rather, the number
        of people who were tested on that day who are schedule to be diagnosed in
        the future.
        '''

        # Handle people who tested today who will be diagnosed in future
        test_pos_inds = self.check_inds(self.diagnosed, self.date_pos_test, filter_inds=None) # Find people who will be diagnosed in future
        self.date_pos_test[test_pos_inds] = np.nan # Clear date of having will-be-positive test

        # Handle people who were actually diagnosed today
        diag_inds  = self.check_inds(self.diagnosed, self.date_diagnosed, filter_inds=None) # Find who was actually diagnosed on this timestep
        self.diagnosed[diag_inds]   = True # Set these people to be diagnosed
        quarantined = cvu.itruei(self.quarantined, diag_inds)
        self.date_end_quarantine[quarantined] = self.t # Set end quarantine date to match when the person left quarantine (and entered isolation)
        self.quarantined[diag_inds] = False # If you are diagnosed, you are isolated, not in quarantine

        return len(test_pos_inds)


    def check_quar(self):
        ''' Update quarantine state '''

        n_quarantined = 0 # Number of people entering quarantine
        for ind,end_day in self._pending_quarantine[self.t]:
            if self.quarantined[ind]:
                self.date_end_quarantine[ind] = max(self.date_end_quarantine[ind], end_day) # Extend quarantine if required
            elif not (self.dead[ind] or self.recovered[ind] or self.diagnosed[ind]): # Unclear whether recovered should be included here # elif not (self.dead[ind] or self.diagnosed[ind]):
                self.quarantined[ind] = True
                self.date_quarantined[ind] = self.t
                self.date_end_quarantine[ind] = end_day
                n_quarantined += 1

        # If someone on quarantine has reached the end of their quarantine, release them
        end_inds = self.check_inds(~self.quarantined, self.date_end_quarantine, filter_inds=None) # Note the double-negative here (~)
        self.quarantined[end_inds] = False # Release from quarantine

        return n_quarantined


    #%% Methods to make events occur (infection and diagnosis)

    def make_naive(self, inds):
        '''
        Make a set of people naive. This is used during dynamic resampling.
        '''
        for key in self.meta.states:
            if key in ['susceptible', 'naive']:
                self[key][inds] = True
            else:
                self[key][inds] = False

        # Reset strain states
        for key in self.meta.strain_states:
            self[key][inds] = np.nan
        for key in self.meta.by_strain_states:
            self[key][:, inds] = False

        # Reset immunity and antibody states
        for key in self.meta.imm_states:
            self[key][:, inds] = 0
        for key in self.meta.nab_states:
            self[key][inds] = np.nan
        for key in self.meta.vacc_states:
            self[key][inds] = 0

        # Reset dates
        for key in self.meta.dates + self.meta.durs:
            self[key][inds] = np.nan

        return


    def make_nonnaive(self, inds, set_recovered=False, date_recovered=0):
        '''
        Make a set of people non-naive.

        This can be done either by setting only susceptible and naive states,
        or else by setting them as if they have been infected and recovered.
        '''
        self.make_naive(inds) # First make them naive and reset all other states

        # Make them non-naive
        for key in ['susceptible', 'naive']:
            self[key][inds] = False

        if set_recovered:
            self.date_recovered[inds] = date_recovered # Reset date recovered
            self.check_recovered(inds=inds, filter_inds=None) # Set recovered

        return



    def infect(self, inds, hosp_max=None, icu_max=None, source=None, layer=None, strain=0):
        '''
        Infect people and determine their eventual outcomes.

            * Every infected person can infect other people, regardless of whether they develop symptoms
            * Infected people that develop symptoms are disaggregated into mild vs. severe (=requires hospitalization) vs. critical (=requires ICU)
            * Every asymptomatic, mildly symptomatic, and severely symptomatic person recovers
            * Critical cases either recover or die

        Method also deduplicates input arrays in case one agent is infected many times
        and stores who infected whom in infection_log list.

        Args:
            inds     (array): array of people to infect
            hosp_max (bool):  whether or not there is an acute bed available for this person
            icu_max  (bool):  whether or not there is an ICU bed available for this person
            source   (array): source indices of the people who transmitted this infection (None if an importation or seed infection)
            layer    (str):   contact layer this infection was transmitted on
            strain   (int):   the strain people are being infected by

        Returns:
            count (int): number of people infected
        '''

        # Remove duplicates
        inds, unique = np.unique(inds, return_index=True)
        if source is not None:
            source = source[unique]

        # Keep only susceptibles
        keep = self.susceptible[inds] # Unique indices in inds and source that are also susceptible
        inds = inds[keep]
        if source is not None:
            source = source[keep]

        if self.pars['use_waning']:
            cvi.check_immunity(self, strain, sus=False, inds=inds)

        # Deal with strain parameters
        strain_keys = ['rel_symp_prob', 'rel_severe_prob', 'rel_crit_prob', 'rel_death_prob']
        infect_pars = {k:self.pars[k] for k in strain_keys}
        strain_label = self.pars['strain_map'][strain]
        if strain:
            for k in strain_keys:
                infect_pars[k] *= self.pars['strain_pars'][strain_label][k]

        n_infections = len(inds)
        durpars      = self.pars['dur']

        # Update states, strain info, and flows
        self.susceptible[inds]    = False
        self.naive[inds]          = False
        self.recovered[inds]      = False
        self.diagnosed[inds]      = False
        self.exposed[inds]        = True
        self.exposed_strain[inds] = strain
        self.exposed_by_strain[strain, inds] = True
        self.flows['new_infections']   += len(inds)
        self.flows['new_reinfections'] += len(cvu.defined(self.date_recovered[inds])) # Record reinfections
        self.flows_strain['new_infections_by_strain'][strain] += len(inds)

        # Record transmissions
        for i, target in enumerate(inds):
            self.infection_log.append(dict(source=source[i] if source is not None else None, target=target, date=self.t,
                                           layer=layer, strain=strain_label))

        # Calculate how long before this person can infect other people
        self.dur_exp2inf[inds] = cvu.sample(**durpars['exp2inf'], size=n_infections)
        self.date_exposed[inds]   = self.t
        self.date_infectious[inds] = self.dur_exp2inf[inds] + self.t

        # Reset all other dates
        for key in ['date_symptomatic', 'date_severe', 'date_critical', 'date_diagnosed', 'date_recovered']:
            self[key][inds] = np.nan

        # Use prognosis probabilities to determine what happens to them
        symp_probs = infect_pars['rel_symp_prob']*self.symp_prob[inds]*(1-self.symp_imm[strain, inds]) # Calculate their actual probability of being symptomatic
        is_symp = cvu.binomial_arr(symp_probs) # Determine if they develop symptoms
        symp_inds = inds[is_symp]
        asymp_inds = inds[~is_symp] # Asymptomatic

        # CASE 1: Asymptomatic: may infect others, but have no symptoms and do not die
        dur_asym2rec = cvu.sample(**durpars['asym2rec'], size=len(asymp_inds))
        self.date_recovered[asymp_inds] = self.date_infectious[asymp_inds] + dur_asym2rec  # Date they recover
        self.dur_disease[asymp_inds] = self.dur_exp2inf[asymp_inds] + dur_asym2rec  # Store how long this person had COVID-19

        # CASE 2: Symptomatic: can either be mild, severe, or critical
        n_symp_inds = len(symp_inds)
        self.dur_inf2sym[symp_inds] = cvu.sample(**durpars['inf2sym'], size=n_symp_inds) # Store how long this person took to develop symptoms
        self.date_symptomatic[symp_inds] = self.date_infectious[symp_inds] + self.dur_inf2sym[symp_inds] # Date they become symptomatic
        sev_probs = infect_pars['rel_severe_prob'] * self.severe_prob[symp_inds]*(1-self.sev_imm[strain, symp_inds]) # Probability of these people being severe
        # print(self.sev_imm[strain, inds])
        is_sev = cvu.binomial_arr(sev_probs) # See if they're a severe or mild case
        sev_inds = symp_inds[is_sev]
        mild_inds = symp_inds[~is_sev] # Not severe

        # CASE 2.1: Mild symptoms, no hospitalization required and no probability of death
        dur_mild2rec = cvu.sample(**durpars['mild2rec'], size=len(mild_inds))
        self.date_recovered[mild_inds] = self.date_symptomatic[mild_inds] + dur_mild2rec  # Date they recover
        self.dur_disease[mild_inds] = self.dur_exp2inf[mild_inds] + self.dur_inf2sym[mild_inds] + dur_mild2rec  # Store how long this person had COVID-19

        # CASE 2.2: Severe cases: hospitalization required, may become critical
        self.dur_sym2sev[sev_inds] = cvu.sample(**durpars['sym2sev'], size=len(sev_inds)) # Store how long this person took to develop severe symptoms
        self.date_severe[sev_inds] = self.date_symptomatic[sev_inds] + self.dur_sym2sev[sev_inds]  # Date symptoms become severe
        crit_probs = infect_pars['rel_crit_prob'] * self.crit_prob[sev_inds] * (self.pars['no_hosp_factor'] if hosp_max else 1.) # Probability of these people becoming critical - higher if no beds available
        is_crit = cvu.binomial_arr(crit_probs)  # See if they're a critical case
        crit_inds = sev_inds[is_crit]
        non_crit_inds = sev_inds[~is_crit]

        # CASE 2.2.1 Not critical - they will recover
        dur_sev2rec = cvu.sample(**durpars['sev2rec'], size=len(non_crit_inds))
        self.date_recovered[non_crit_inds] = self.date_severe[non_crit_inds] + dur_sev2rec  # Date they recover
        self.dur_disease[non_crit_inds] = self.dur_exp2inf[non_crit_inds] + self.dur_inf2sym[non_crit_inds] + self.dur_sym2sev[non_crit_inds] + dur_sev2rec  # Store how long this person had COVID-19

        # CASE 2.2.2: Critical cases: ICU required, may die
        self.dur_sev2crit[crit_inds] = cvu.sample(**durpars['sev2crit'], size=len(crit_inds))
        self.date_critical[crit_inds] = self.date_severe[crit_inds] + self.dur_sev2crit[crit_inds]  # Date they become critical
        death_probs = infect_pars['rel_death_prob'] * self.death_prob[crit_inds] * (self.pars['no_icu_factor'] if icu_max else 1.)# Probability they'll die
        is_dead = cvu.binomial_arr(death_probs)  # Death outcome
        dead_inds = crit_inds[is_dead]
        alive_inds = crit_inds[~is_dead]

        # CASE 2.2.2.1: Did not die
        dur_crit2rec = cvu.sample(**durpars['crit2rec'], size=len(alive_inds))
        self.date_recovered[alive_inds] = self.date_critical[alive_inds] + dur_crit2rec # Date they recover
        self.dur_disease[alive_inds] = self.dur_exp2inf[alive_inds] + self.dur_inf2sym[alive_inds] + self.dur_sym2sev[alive_inds] + self.dur_sev2crit[alive_inds] + dur_crit2rec  # Store how long this person had COVID-19

        # CASE 2.2.2.2: Did die
        dur_crit2die = cvu.sample(**durpars['crit2die'], size=len(dead_inds))
        self.date_dead[dead_inds] = self.date_critical[dead_inds] + dur_crit2die # Date of death
        self.dur_disease[dead_inds] = self.dur_exp2inf[dead_inds] + self.dur_inf2sym[dead_inds] + self.dur_sym2sev[dead_inds] + self.dur_sev2crit[dead_inds] + dur_crit2die   # Store how long this person had COVID-19
        self.date_recovered[dead_inds] = np.nan # If they did die, remove them from recovered

        # Handle immunity aspects
        if self.pars['use_waning']:
<<<<<<< HEAD
            self.prior_symptoms[asymp_inds] = self.pars['rel_imm_symp']['asymp']
            self.prior_symptoms[mild_inds] = self.pars['rel_imm_symp']['mild']
            self.prior_symptoms[sev_inds] = self.pars['rel_imm_symp']['severe']
            cvi.init_nab(self, inds, prior_inf=True)
=======

            mild_inds = self.check_inds(self.susceptible, self.date_symptomatic, filter_inds=inds)
            severe_inds = self.check_inds(self.susceptible, self.date_severe, filter_inds=inds)

            self.prior_symptoms[inds] = self.pars['rel_imm_symp']['asymp']
            self.prior_symptoms[mild_inds] = self.pars['rel_imm_symp']['mild']
            self.prior_symptoms[severe_inds] = self.pars['rel_imm_symp']['severe']
            if len(inds):
                cvi.init_nab(self, inds, prior_inf=True)
>>>>>>> 51a4758b

        return n_infections # For incrementing counters


    def test(self, inds, test_sensitivity=1.0, loss_prob=0.0, test_delay=0):
        '''
        Method to test people. Typically not to be called by the user directly;
        see the test_num() and test_prob() interventions.

        Args:
            inds: indices of who to test
            test_sensitivity (float): probability of a true positive
            loss_prob (float): probability of loss to follow-up
            test_delay (int): number of days before test results are ready
        '''

        inds = np.unique(inds)
        self.tested[inds] = True
        self.date_tested[inds] = self.t # Only keep the last time they tested

        is_infectious = cvu.itruei(self.infectious, inds)
        pos_test      = cvu.n_binomial(test_sensitivity, len(is_infectious))
        is_inf_pos    = is_infectious[pos_test]

        not_diagnosed = is_inf_pos[np.isnan(self.date_diagnosed[is_inf_pos])]
        not_lost      = cvu.n_binomial(1.0-loss_prob, len(not_diagnosed))
        final_inds    = not_diagnosed[not_lost]

        # Store the date the person will be diagnosed, as well as the date they took the test which will come back positive
        self.date_diagnosed[final_inds] = self.t + test_delay
        self.date_pos_test[final_inds] = self.t

        return


    def schedule_quarantine(self, inds, start_date=None, period=None):
        '''
        Schedule a quarantine. Typically not called by the user directly except
        via a custom intervention; see the contact_tracing() intervention instead.

        This function will create a request to quarantine a person on the start_date for
        a period of time. Whether they are on an existing quarantine that gets extended, or
        whether they are no longer eligible for quarantine, will be checked when the start_date
        is reached.

        Args:
            inds (int): indices of who to quarantine, specified by check_quar()
            start_date (int): day to begin quarantine (defaults to the current day, `sim.t`)
            period (int): quarantine duration (defaults to ``pars['quar_period']``)
        '''

        start_date = self.t if start_date is None else int(start_date)
        period = self.pars['quar_period'] if period is None else int(period)
        for ind in inds:
            self._pending_quarantine[start_date].append((ind, start_date + period))
        return


    #%% Analysis methods

    def plot(self, *args, **kwargs):
        '''
        Plot statistics of the population -- age distribution, numbers of contacts,
        and overall weight of contacts (number of contacts multiplied by beta per
        layer).

        Args:
            bins      (arr)   : age bins to use (default, 0-100 in one-year bins)
            width     (float) : bar width
            font_size (float) : size of font
            alpha     (float) : transparency of the plots
            fig_args  (dict)  : passed to pl.figure()
            axis_args (dict)  : passed to pl.subplots_adjust()
            plot_args (dict)  : passed to pl.plot()
            do_show   (bool)  : whether to show the plot
            fig       (fig)   : handle of existing figure to plot into
        '''
        fig = cvplt.plot_people(people=self, *args, **kwargs)
        return fig


    def story(self, uid, *args):
        '''
        Print out a short history of events in the life of the specified individual.

        Args:
            uid (int/list): the person or people whose story is being regaled
            args (list): these people will tell their stories too

        **Example**::

            sim = cv.Sim(pop_type='hybrid', verbose=0)
            sim.run()
            sim.people.story(12)
            sim.people.story(795)
        '''

        def label_lkey(lkey):
            ''' Friendly name for common layer keys '''
            if lkey.lower() == 'a':
                llabel = 'default contact'
            if lkey.lower() == 'h':
                llabel = 'household'
            elif lkey.lower() == 's':
                llabel = 'school'
            elif lkey.lower() == 'w':
                llabel = 'workplace'
            elif lkey.lower() == 'c':
                llabel = 'community'
            else:
                llabel = f'"{lkey}"'
            return llabel

        uids = sc.promotetolist(uid)
        uids.extend(args)

        for uid in uids:

            p = self[uid]
            sex = 'female' if p.sex == 0 else 'male'

            intro = f'\nThis is the story of {uid}, a {p.age:.0f} year old {sex}'

            if not p.susceptible:
                if np.isnan(p.date_symptomatic):
                    print(f'{intro}, who had asymptomatic COVID.')
                else:
                    print(f'{intro}, who had symptomatic COVID.')
            else:
                print(f'{intro}, who did not contract COVID.')

            total_contacts = 0
            no_contacts = []
            for lkey in p.contacts.keys():
                llabel = label_lkey(lkey)
                n_contacts = len(p.contacts[lkey])
                total_contacts += n_contacts
                if n_contacts:
                    print(f'{uid} is connected to {n_contacts} people in the {llabel} layer')
                else:
                    no_contacts.append(llabel)
            if len(no_contacts):
                nc_string = ', '.join(no_contacts)
                print(f'{uid} has no contacts in the {nc_string} layer(s)')
            print(f'{uid} has {total_contacts} contacts in total')

            events = []

            dates = {
                'date_critical'       : 'became critically ill and needed ICU care',
                'date_dead'           : 'died ☹',
                'date_diagnosed'      : 'was diagnosed with COVID',
                'date_end_quarantine' : 'ended quarantine',
                'date_infectious'     : 'became infectious',
                'date_known_contact'  : 'was notified they may have been exposed to COVID',
                'date_pos_test'       : 'recieved their positive test result',
                'date_quarantined'    : 'entered quarantine',
                'date_recovered'      : 'recovered',
                'date_severe'         : 'developed severe symptoms and needed hospitalization',
                'date_symptomatic'    : 'became symptomatic',
                'date_tested'         : 'was tested for COVID',
            }

            for attribute, message in dates.items():
                date = getattr(p,attribute)
                if not np.isnan(date):
                    events.append((date, message))

            for infection in self.infection_log:
                lkey = infection['layer']
                llabel = label_lkey(lkey)
                if infection['target'] == uid:
                    if lkey:
                        events.append((infection['date'], f'was infected with COVID by {infection["source"]} via the {llabel} layer'))
                    else:
                        events.append((infection['date'], 'was infected with COVID as a seed infection'))

                if infection['source'] == uid:
                    x = len([a for a in self.infection_log if a['source'] == infection['target']])
                    events.append((infection['date'],f'gave COVID to {infection["target"]} via the {llabel} layer ({x} secondary infections)'))

            if len(events):
                for day, event in sorted(events, key=lambda x: x[0]):
                    print(f'On day {day:.0f}, {uid} {event}')
            else:
                print(f'Nothing happened to {uid} during the simulation.')
        return
<|MERGE_RESOLUTION|>--- conflicted
+++ resolved
@@ -168,7 +168,7 @@
 
         # Initialize
         self.t = t
-        self.is_exp     = self.true('exposed') # For storing the interim values since used in every subsequent calculation
+        self.is_exp = self.true('exposed') # For storing the interim values since used in every subsequent calculation
 
         # Perform updates
         self.init_flows()
@@ -280,10 +280,7 @@
 
         # Handle immunity aspects
         if self.pars['use_waning']:
-<<<<<<< HEAD
-
-=======
->>>>>>> 51a4758b
+
             # Reset additional states
             self.susceptible[inds] = True
             self.diagnosed[inds]   = False # Reset their diagnosis state because they might be reinfected
@@ -544,22 +541,10 @@
 
         # Handle immunity aspects
         if self.pars['use_waning']:
-<<<<<<< HEAD
             self.prior_symptoms[asymp_inds] = self.pars['rel_imm_symp']['asymp']
             self.prior_symptoms[mild_inds] = self.pars['rel_imm_symp']['mild']
             self.prior_symptoms[sev_inds] = self.pars['rel_imm_symp']['severe']
             cvi.init_nab(self, inds, prior_inf=True)
-=======
-
-            mild_inds = self.check_inds(self.susceptible, self.date_symptomatic, filter_inds=inds)
-            severe_inds = self.check_inds(self.susceptible, self.date_severe, filter_inds=inds)
-
-            self.prior_symptoms[inds] = self.pars['rel_imm_symp']['asymp']
-            self.prior_symptoms[mild_inds] = self.pars['rel_imm_symp']['mild']
-            self.prior_symptoms[severe_inds] = self.pars['rel_imm_symp']['severe']
-            if len(inds):
-                cvi.init_nab(self, inds, prior_inf=True)
->>>>>>> 51a4758b
 
         return n_infections # For incrementing counters
 
