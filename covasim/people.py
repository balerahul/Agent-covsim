'''
Defines the Person class and functions associated with making people.
'''

#%% Imports
import numpy as np
from . import utils as cvu
from . import defaults as cvd
from . import base as cvb


__all__ = ['People']


class People(cvb.BasePeople):
    '''
    A class to perform all the operations on the people.
    '''

    def __init__(self, pars=None, pop_size=None, **kwargs):
        super().__init__(pars, pop_size)

        # Set person properties -- mostly floats
        for key in self.meta.person:
            if key == 'uid':
                self[key] = np.arange(self.pop_size, dtype=object)
            else:
                self[key] = np.full(self.pop_size, np.nan, dtype=cvd.default_float)

        # Set health states -- only susceptible is true by default -- booleans
        for key in self.meta.states:
            if key == 'susceptible':
                self[key] = np.full(self.pop_size, True, dtype=bool)
            else:
                self[key] = np.full(self.pop_size, False, dtype=bool)

        # Set dates and durations -- both floats
        for key in self.meta.dates + self.meta.durs:
            self[key] = np.full(self.pop_size, np.nan, dtype=cvd.default_float)

        # Store the dtypes used in a flat dict
        self._dtypes = {key:self[key].dtype for key in self.keys()} # Assign all to float by default
        self._lock = True # Stop further attributes from being set

        # Set any values, if supplied
        if 'contacts' in kwargs:
            self.add_contacts(kwargs.pop('contacts'))
        for key,value in kwargs.items():
            self.set(key, value)

        return


    def initialize(self, pars=None):
        ''' Perform initializations '''
        self.set_prognoses(pars)
        self.validate()
        return


    def set_prognoses(self, pars=None):
        ''' Set the prognoses for each person based on age '''

        if pars is None:
            pars = self.pars

        def find_cutoff(age_cutoffs, age):
            return np.argmax(age_cutoffs > age)  # Index of the age bin to use

        prognoses = pars['prognoses']
        age_cutoffs = prognoses['age_cutoffs']
        inds = np.fromiter((find_cutoff(age_cutoffs, this_age) for this_age in self.age), dtype=cvd.default_int, count=len(self))
        self.symp_prob[:]   = pars['rel_symp_prob']   * prognoses['symp_probs'][inds]
        self.severe_prob[:] = pars['rel_severe_prob'] * prognoses['severe_probs'][inds]
        self.crit_prob[:]   = pars['rel_crit_prob']   * prognoses['crit_probs'][inds]
        self.death_prob[:]  = pars['rel_death_prob']  * prognoses['death_probs'][inds]
        self.rel_sus[:]     = 1.0 # By default: is susceptible
        self.rel_trans[:]   = 0.0 # By default: cannot transmit

        return


    def update_states(self, t):
        ''' Perform all state updates '''

        # Initialize
        self.t = t
        counts = {key:0 for key in cvd.new_result_flows}
        self.is_exp = self.true('exposed') # For storing the interim values since used in every subsequent calculation

        # Perform updates
        counts['new_infectious']  += self.check_infectious() # For people who are exposed and not infectious, check if they begin being infectious
        counts['new_symptomatic'] += self.check_symptomatic()
        counts['new_severe']      += self.check_severe()
        counts['new_critical']    += self.check_critical()
        counts['new_deaths']      += self.check_death()
        counts['new_recoveries']  += self.check_recovery()
        counts['new_quarantined'] += self.check_quar() # Update if they're quarantined
        counts['new_diagnoses']   += self.check_diagnosed()
        counts['new_tests']       += self.check_tested()
        del self.is_exp # Tidy up

        return counts


    def update_contacts(self):
        ''' Refresh dynamic contacts, e.g. community '''

        # Figure out if anything needs to be done -- e.g. {'h':False, 'c':True}
        dynam_keys = [lkey for lkey,is_dynam in self.pars['dynam_layer'].items() if is_dynam]

        # Loop over dynamic keys
        for lkey in dynam_keys:
            # Remove existing contacts
            self.contacts.pop(lkey)

            # Create new contacts
            pop_size   = len(self)
            n_contacts = self.pars['contacts'][lkey]
            n_new = n_contacts*pop_size
            new_contacts = {} # Initialize
            new_contacts['p1']   = np.array(cvu.choose_r(max_n=pop_size, n=n_new), dtype=cvd.default_int) # Choose with replacement
            new_contacts['p2']   = np.array(cvu.choose_r(max_n=pop_size, n=n_new), dtype=cvd.default_int)
            new_contacts['beta'] = np.ones(n_new, dtype=cvd.default_float)

            # Add to contacts
            self.add_contacts(new_contacts, lkey=lkey)
            self.contacts[lkey].validate()

        return self.contacts


    def make_susceptible(self, inds):
        '''
        Make person susceptible. This is used during dynamic resampling
        '''
        for key in self.meta.states:
            if key == 'susceptible':
                self[key][inds] = True
            else:
                self[key][inds] = False

        for key in self.meta.dates + self.meta.durs:
            self[key][inds] = np.nan

        return


    #%% Methods for updating state

    def check_inds(self, current, date, filter_inds=None):
        ''' Return indices for which the current state is false and which meet the date criterion '''
        if filter_inds is None:
            filter_inds = self.is_exp
        not_current = cvu.ifalsei(current, filter_inds)
        has_date    = cvu.idefinedi(date, not_current)
        inds        = cvu.itrue(self.t >= date[has_date], has_date)
        return inds


    def check_infectious(self):
        ''' Check if they become infectious '''
        inds = self.check_inds(self.infectious, self.date_infectious)
        self.infectious[inds] = True
        self.rel_trans[inds]  = 1.0 # TODO: make this dynamic
        return len(inds)


    def check_symptomatic(self):
        ''' Check for new progressions to symptomatic '''
        inds = self.check_inds(self.symptomatic, self.date_symptomatic)
        self.symptomatic[inds] = True
        return len(inds)


    def check_severe(self):
        ''' Check for new progressions to severe '''
        inds = self.check_inds(self.severe, self.date_severe)
        self.severe[inds] = True
        return len(inds)


    def check_critical(self):
        ''' Check for new progressions to critical '''
        inds = self.check_inds(self.critical, self.date_critical)
        self.critical[inds] = True
        return len(inds)


    def check_recovery(self):
        ''' Check for recovery '''
        inds = self.check_inds(self.recovered, self.date_recovered)
        self.exposed[inds]     = False
        self.infectious[inds]  = False
        self.symptomatic[inds] = False
        self.severe[inds]      = False
        self.critical[inds]    = False
        self.recovered[inds]   = True
        self.rel_trans[inds]   = 0.0
        return len(inds)


    def check_death(self):
        ''' Check whether or not this person died on this timestep  '''
        inds = self.check_inds(self.dead, self.date_dead)
        self.exposed[inds]     = False
        self.infectious[inds]  = False
        self.symptomatic[inds] = False
        self.severe[inds]      = False
        self.critical[inds]    = False
        self.recovered[inds]   = False
        self.dead[inds]        = True
        self.rel_trans[inds]   = 0.0
        return len(inds)


    def check_tested(self):
        ''' Check for new tests '''
        inds = self.check_inds(self.tested, self.date_tested)
        self.tested[inds] = True
        return len(inds)


    def check_diagnosed(self):
        ''' Check for new diagnoses '''
        inds = self.check_inds(self.diagnosed, self.date_diagnosed)
        self.diagnosed[inds] = True
        return len(inds)


    def check_quar(self):
        ''' Check for whether someone has been contacted by a positive'''

        if self.pars['quar_period'] is not None:
            not_diagnosed_inds = self.false('diagnosed')
            all_inds = np.arange(len(self)) # Do dead people come out of quarantine?

            # Perform quarantine - on all who have a date_known_contact (Filter to those not already diagnosed?)
            inds = self.check_inds(self.quarantined, self.date_known_contact, filter_inds=not_diagnosed_inds) # Check who is quarantined, not_diagnosed_inds?
            self.quarantine(inds) # Put people in quarantine
            self.date_known_contact[inds] = np.nan # Clear date

            # Check for the end of quarantine - on all who are quarantined
            end_inds = self.check_inds(~self.quarantined, self.date_end_quarantine, filter_inds=all_inds) # Note the double-negative here
            self.quarantined[end_inds] = False # Release from quarantine
            self.date_end_quarantine[end_inds] = np.nan # Clear end quarantine time

            n_quarantined = len(inds)

        else:
            n_quarantined = 0

        return n_quarantined


    #%% Methods to make events occur (infection and diagnosis)

    def infect(self, inds, bed_max=None, verbose=True):
        '''
        Infect people and determine their eventual outcomes.
            * Every infected person can infect other people, regardless of whether they develop symptoms
            * Infected people that develop symptoms are disaggregated into mild vs. severe (=requires hospitalization) vs. critical (=requires ICU)
            * Every asymptomatic, mildly symptomatic, and severely symptomatic person recovers
            * Critical cases either recover or die

        Args:
            inds    (array):  array of people to infect
            t       (int):    current timestep
            bed_max (bool):   whether or not there is a bed available for this person

        Returns:
            count (int): number of people infected
        '''

        # Handle inputs
        n_infections = len(inds)
        durpars      = self.pars['dur']

        # Set states
        self.susceptible[inds]    = False
        self.exposed[inds]        = True
        self.rel_sus[inds]        = 0.0 # Not susceptible after becoming infected
        self.date_exposed[inds]   = self.t

        # Deal with bed constraint if applicable
        if bed_max is None: bed_max = False

        # Calculate how long before this person can infect other people
        self.dur_exp2inf[inds]     = cvu.sample(**durpars['exp2inf'], size=n_infections)
        self.date_infectious[inds] = self.dur_exp2inf[inds] + self.t

        # Use prognosis probabilities to determine what happens to them
        is_symp = cvu.binomial_arr(self.symp_prob[inds]) # Determine if they develop symptoms
        symp_inds = inds[is_symp]
        asymp_inds = inds[~is_symp] # Asymptomatic

        # CASE 1: Asymptomatic: may infect others, but have no symptoms and do not die
        dur_asym2rec = cvu.sample(**durpars['asym2rec'], size=len(asymp_inds))
        self.date_recovered[asymp_inds] = self.date_infectious[asymp_inds] + dur_asym2rec  # Date they recover
        self.dur_disease[asymp_inds] = self.dur_exp2inf[asymp_inds] + dur_asym2rec  # Store how long this person had COVID-19

        # CASE 2: Symptomatic: can either be mild, severe, or critical
        n_symp_inds = len(symp_inds)
        self.dur_inf2sym[symp_inds] = cvu.sample(**durpars['inf2sym'], size=n_symp_inds) # Store how long this person took to develop symptoms
        self.date_symptomatic[symp_inds] = self.date_infectious[symp_inds] + self.dur_inf2sym[symp_inds] # Date they become symptomatic
        is_sev = cvu.binomial_arr(self.severe_prob[symp_inds]) # See if they're a severe or mild case
        sev_inds = symp_inds[is_sev]
        mild_inds = symp_inds[~is_sev] # Not severe

        # CASE 2.1: Mild symptoms, no hospitalization required and no probaility of death
        dur_mild2rec = cvu.sample(**durpars['mild2rec'], size=len(mild_inds))
        self.date_recovered[mild_inds] = self.date_symptomatic[mild_inds] + dur_mild2rec  # Date they recover
        self.dur_disease[mild_inds] = self.dur_exp2inf[mild_inds] + self.dur_inf2sym[mild_inds] + dur_mild2rec  # Store how long this person had COVID-19

        # CASE 2.2: Severe cases: hospitalization required, may become critical
        self.dur_sym2sev[sev_inds] = cvu.sample(**durpars['sym2sev'], size=len(sev_inds)) # Store how long this person took to develop severe symptoms
        self.date_severe[sev_inds] = self.date_symptomatic[sev_inds] + self.dur_sym2sev[sev_inds]  # Date symptoms become severe
        is_crit = cvu.binomial_arr(self.crit_prob[sev_inds])  # See if they're a critical case
        crit_inds = sev_inds[is_crit]
        non_crit_inds = sev_inds[~is_crit]

        # CASE 2.2.1 Not critical - they will recover
        dur_sev2rec = cvu.sample(**durpars['sev2rec'], size=len(non_crit_inds))
        self.date_recovered[non_crit_inds] = self.date_severe[non_crit_inds] + dur_sev2rec  # Date they recover
        self.dur_disease[non_crit_inds] = self.dur_exp2inf[non_crit_inds] + self.dur_inf2sym[non_crit_inds] + self.dur_sym2sev[non_crit_inds] + dur_sev2rec  # Store how long this person had COVID-19

        # CASE 2.2.2: Critical cases: ICU required, may die
        self.dur_sev2crit[crit_inds] = cvu.sample(**durpars['sev2crit'], size=len(crit_inds))
        self.date_critical[crit_inds] = self.date_severe[crit_inds] + self.dur_sev2crit[crit_inds]  # Date they become critical
        this_death_prob = self.death_prob[crit_inds] * (self.pars['OR_no_treat'] if bed_max else 1.) # Probability they'll die
        is_dead = cvu.binomial_arr(this_death_prob)  # Death outcome
        dead_inds = crit_inds[is_dead]
        alive_inds = crit_inds[~is_dead]

        # CASE 2.2.2.1: Did not die
        dur_crit2rec = cvu.sample(**durpars['crit2rec'], size=len(alive_inds))
        self.date_recovered[alive_inds] = self.date_critical[alive_inds] + dur_crit2rec # Date they recover
        self.dur_disease[alive_inds] = self.dur_exp2inf[alive_inds] + self.dur_inf2sym[alive_inds] + self.dur_sym2sev[alive_inds] + self.dur_sev2crit[alive_inds] + dur_crit2rec  # Store how long this person had COVID-19

        # CASE 2.2.2.2: Did die
        dur_crit2die = cvu.sample(**durpars['crit2die'], size=len(dead_inds))
        self.date_dead[dead_inds] = self.date_critical[dead_inds] + dur_crit2die # Date of death
        self.dur_disease[dead_inds] = self.dur_exp2inf[dead_inds] + self.dur_inf2sym[dead_inds] + self.dur_sym2sev[dead_inds] + self.dur_sev2crit[dead_inds] + dur_crit2die   # Store how long this person had COVID-19

        return n_infections # For incrementing counters


    def test(self, inds, test_sensitivity=1.0, loss_prob=0.0, test_delay=0):
        '''
        Method to test people

        Args:
            inds: indices of who to test
            test_sensitivity (float): probability of a true positive
            loss_prob (float): probability of loss to follow-up
            test_delay (int): number of days before test results are ready

        Returns:
            Whether or not this person tested positive
        '''
        self.tested[inds] = True
        self.date_tested[inds] = self.t # Only keep the last time they tested

        is_infectious = cvu.itruei(self.infectious, inds)
        pos_test      = cvu.n_binomial(test_sensitivity, len(is_infectious))
        is_inf_pos    = is_infectious[pos_test]

        not_diagnosed = is_inf_pos[np.isnan(self.date_diagnosed[is_inf_pos])]
        not_lost      = cvu.n_binomial(1.0-loss_prob, len(not_diagnosed))
        inds          = not_diagnosed[not_lost]

        self.date_diagnosed[inds] = self.t + test_delay

        return


    def quarantine(self, inds):
        '''
        Quarantine selected people starting on the current day. If a person is already
        quarantined, this will extend their quarantine.
        Args:
            inds (array): indices of who to quarantine
        '''
        self.quarantined[inds] = True
        self.date_end_quarantine[inds] = self.t + self.pars['quar_period']
        return


    def trace(self, inds, trace_probs, trace_time):
        '''
        Trace the contacts of the people provided
        Args:
            inds (array): indices of whose contacts to trace
            trace_probs (dict): probability of being able to trace people at each contact layer - should have the same keys as contacts
            trace_time (dict): # days it'll take to trace people at each contact layer - should have the same keys as contacts
        '''
        # Figure out who has been contacted in the past
        never_been_contacted = self.not_defined('date_known_contact')  # Indices of people who've never been contacted

        # Extract the indices of the people who'll be contacted
        traceable_layers = {k:v for k,v in trace_probs.items() if v != 0.} # Only trace if there's a non-zero tracing probability
<<<<<<< HEAD
        for layer,this_trace_prob in traceable_layers.items():
            this_trace_time = trace_time[layer]

            p1inds = np.where(np.isin(np.array(self.contacts[layer]['p1']),inds))[0] # Get all the indices of the pairs that each person is in
            p2inds = np.unique(np.array(self.contacts[layer]['p2'][p1inds])) # Find their pairing partner
            contact_inds = cvu.binomial_filter(this_trace_prob, p2inds) # Filter the indices according to the probability of being able to trace this layer
            self.known_contact[contact_inds] = True

            # Set the date of contact, careful not to override what might be an earlier date. TODO: this could surely be one operation?
            first_time_contacted_inds   = np.intersect1d(never_been_contacted, contact_inds) # indices of people getting contacted for the first time
            contacted_before_inds       = np.setdiff1d(contact_inds, first_time_contacted_inds) # indices of people who've been contacted before

            if len(first_time_contacted_inds):
                self.date_known_contact[first_time_contacted_inds]  = self.t + this_trace_time # Store when they were contacted
            if len(contacted_before_inds):
                self.date_known_contact[contacted_before_inds]  = np.minimum(self.date_known_contact[contacted_before_inds], self.t + this_trace_time)
=======
        for lkey,this_trace_prob in traceable_layers.items():
            if self.pars['beta_layer'][lkey]: # Skip if beta is 0 for this layer
                this_trace_time = trace_time[lkey]

                nzinds = self.contacts[lkey]['beta'].nonzero()[0] # Find nonzero beta edges
                p1inds = np.isin(self.contacts[lkey]['p1'], inds).nonzero()[0] # Get all the indices of the pairs that each person is in
                nzp1inds = np.intersect1d(nzinds, p1inds)
                p2inds = np.unique(self.contacts[lkey]['p2'][nzp1inds]) # Find their pairing partner
                # Check not diagnosed!
                contact_inds = cvu.binomial_filter(this_trace_prob, p2inds) # Filter the indices according to the probability of being able to trace this layer
                print('Traced:', lkey, contact_inds)
                self.known_contact[contact_inds] = True

                # Set the date of contact, careful not to override what might be an earlier date. TODO: this could surely be one operation?
                first_time_contacted_inds   = np.intersect1d(never_been_contacted, contact_inds) # indices of people getting contacted for the first time
                contacted_before_inds       = np.setdiff1d(contact_inds, first_time_contacted_inds) # indices of people who've been contacted before

                if len(first_time_contacted_inds):
                    self.date_known_contact[first_time_contacted_inds]  = self.t + this_trace_time # Store when they were contacted
                if len(contacted_before_inds):
                    self.date_known_contact[contacted_before_inds]  = np.minimum(self.date_known_contact[contacted_before_inds], self.t + this_trace_time)
>>>>>>> 16b5e53d


        return


<|MERGE_RESOLUTION|>--- conflicted
+++ resolved
@@ -399,24 +399,6 @@
 
         # Extract the indices of the people who'll be contacted
         traceable_layers = {k:v for k,v in trace_probs.items() if v != 0.} # Only trace if there's a non-zero tracing probability
-<<<<<<< HEAD
-        for layer,this_trace_prob in traceable_layers.items():
-            this_trace_time = trace_time[layer]
-
-            p1inds = np.where(np.isin(np.array(self.contacts[layer]['p1']),inds))[0] # Get all the indices of the pairs that each person is in
-            p2inds = np.unique(np.array(self.contacts[layer]['p2'][p1inds])) # Find their pairing partner
-            contact_inds = cvu.binomial_filter(this_trace_prob, p2inds) # Filter the indices according to the probability of being able to trace this layer
-            self.known_contact[contact_inds] = True
-
-            # Set the date of contact, careful not to override what might be an earlier date. TODO: this could surely be one operation?
-            first_time_contacted_inds   = np.intersect1d(never_been_contacted, contact_inds) # indices of people getting contacted for the first time
-            contacted_before_inds       = np.setdiff1d(contact_inds, first_time_contacted_inds) # indices of people who've been contacted before
-
-            if len(first_time_contacted_inds):
-                self.date_known_contact[first_time_contacted_inds]  = self.t + this_trace_time # Store when they were contacted
-            if len(contacted_before_inds):
-                self.date_known_contact[contacted_before_inds]  = np.minimum(self.date_known_contact[contacted_before_inds], self.t + this_trace_time)
-=======
         for lkey,this_trace_prob in traceable_layers.items():
             if self.pars['beta_layer'][lkey]: # Skip if beta is 0 for this layer
                 this_trace_time = trace_time[lkey]
@@ -438,9 +420,8 @@
                     self.date_known_contact[first_time_contacted_inds]  = self.t + this_trace_time # Store when they were contacted
                 if len(contacted_before_inds):
                     self.date_known_contact[contacted_before_inds]  = np.minimum(self.date_known_contact[contacted_before_inds], self.t + this_trace_time)
->>>>>>> 16b5e53d
-
-
-        return
-
-
+
+
+        return
+
+
